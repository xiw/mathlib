/-
Copyright (c) 2019 Scott Morrison. All rights reserved.
Released under Apache 2.0 license as described in the file LICENSE.
Authors: Scott Morrison, Yury Kudryashov
-/
import category_theory.concrete_category.basic
import category_theory.concrete_category.bundled

/-!
# Category instances for algebraic structures that use bundled homs.

Many algebraic structures in Lean initially used unbundled homs (e.g. a bare function between types,
along with an `is_monoid_hom` typeclass), but the general trend is towards using bundled homs.

This file provides a basic infrastructure to define concrete categories using bundled homs, and
define forgetful functors between them.
-/

universes u

namespace category_theory

variables {c : Type u → Type u} (hom : Π ⦃α β : Type u⦄ (Iα : c α) (Iβ : c β), Type u)

/-- Class for bundled homs. Note that the arguments order follows that of lemmas for `monoid_hom`.
This way we can use `⟨@monoid_hom.to_fun, @monoid_hom.id ...⟩` in an instance. -/
structure bundled_hom :=
(to_fun : Π {α β : Type u} (Iα : c α) (Iβ : c β), hom Iα Iβ → α → β)
(id : Π {α : Type u} (I : c α), hom I I)
(comp : Π {α β γ : Type u} (Iα : c α) (Iβ : c β) (Iγ : c γ),
  hom Iβ Iγ → hom Iα Iβ → hom Iα Iγ)
(hom_ext : ∀ {α β : Type u} (Iα : c α) (Iβ : c β), function.injective (to_fun Iα Iβ) . obviously)
(id_to_fun : ∀ {α : Type u} (I : c α), to_fun I I (id I) = _root_.id . obviously)
(comp_to_fun : ∀ {α β γ : Type u} (Iα : c α) (Iβ : c β) (Iγ : c γ)
  (f : hom Iα Iβ) (g : hom Iβ Iγ),
  to_fun Iα Iγ (comp Iα Iβ Iγ g f) = (to_fun Iβ Iγ g) ∘ (to_fun Iα Iβ f) . obviously)

attribute [class] bundled_hom

attribute [simp] bundled_hom.id_to_fun bundled_hom.comp_to_fun

namespace bundled_hom

variable [𝒞 : bundled_hom hom]
include 𝒞

/-- Every `@bundled_hom c _` defines a category with objects in `bundled c`.

This instance generates the type-class problem `bundled_hom ?m` (which is why this is marked as
`[nolint]`). Currently that is not a problem, as there are almost no instances of `bundled_hom`. -/
@[nolint dangerous_instance] instance category : category (bundled c) :=
by refine
{ hom := λ X Y, @hom X Y X.str Y.str,
  id := λ X, @bundled_hom.id c hom 𝒞 X X.str,
  comp := λ X Y Z f g, @bundled_hom.comp c hom 𝒞 X Y Z X.str Y.str Z.str g f,
  comp_id' := _,
  id_comp' := _,
  assoc' := _};
intros; apply 𝒞.hom_ext;
  simp only [𝒞.id_to_fun, 𝒞.comp_to_fun, function.left_id, function.right_id]

/-- A category given by `bundled_hom` is a concrete category.

This instance generates the type-class problem `bundled_hom ?m` (which is why this is marked as
`[nolint]`). Currently that is not a problem, as there are almost no instances of `bundled_hom`. -/
@[nolint dangerous_instance] instance : concrete_category (bundled c) :=
{ forget := { obj := λ X, X,
              map := λ X Y f, 𝒞.to_fun X.str Y.str f,
              map_id' := λ X, 𝒞.id_to_fun X.str,
              map_comp' := by intros; erw 𝒞.comp_to_fun; refl },
  forget_faithful := { injectivity' := by intros; apply 𝒞.hom_ext } }

variables {hom}
local attribute [instance] concrete_category.has_coe_to_fun

/-- A version of `has_forget₂.mk'` for categories defined using `@bundled_hom`. -/
def mk_has_forget₂ {d : Type u → Type u} {hom_d : Π ⦃α β : Type u⦄ (Iα : d α) (Iβ : d β), Type u}
  [bundled_hom hom_d] (obj : Π ⦃α⦄, c α → d α)
  (map : Π {X Y : bundled c}, (X ⟶ Y) → ((bundled.map obj X) ⟶ (bundled.map obj Y)))
  (h_map : ∀ {X Y : bundled c} (f : X ⟶ Y), (map f : X → Y) = f)
  : has_forget₂ (bundled c) (bundled d) :=
has_forget₂.mk'
  (bundled.map @obj)
  (λ _, rfl)
  @map
  (by intros; apply heq_of_eq; apply h_map)

<<<<<<< HEAD


-- omit 𝒞

-- variables {d : Type u → Type u}

-- def induced_bundled_category (f : Π {α}, d α → c α) := bundled d

-- instance (f : Π {α}, d α → c α) : has_coe_to_sort (induced_bundled_category @f) :=
-- { S := Type u, coe := bundled.α }

-- instance (f : Π {α}, d α → c α) [category (bundled c)] : category (induced_bundled_category @f) :=
-- { hom := λ X Y, @hom X Y (f X.str) (f Y.str),
--   id := λ X, begin end }
=======
variables {d : Type u → Type u}
variables (hom)

section
omit 𝒞
/--
The `hom` corresponding to first forgetting along `F`, then taking the `hom` associated to `c`.

For typical usage, see the construction of `CommMon` from `Mon`.
-/
@[reducible] def map_hom (F : Π {α}, d α → c α) : Π ⦃α β : Type u⦄ (Iα : d α) (Iβ : d β), Type u :=
λ α β iα iβ, hom (F iα) (F iβ)
end

/--
Construct the `bundled_hom` induced by a map between type classes.
This is useful for building categories such as `CommMon` from `Mon`.
-/
def map (F : Π {α}, d α → c α) : bundled_hom (map_hom hom @F) :=
{ to_fun := λ α β iα iβ f, 𝒞.to_fun (F iα) (F iβ) f,
  id := λ α iα, 𝒞.id (F iα),
  comp := λ α β γ iα iβ iγ f g, 𝒞.comp (F iα) (F iβ) (F iγ) f g,
  hom_ext := λ α β iα iβ f g h, 𝒞.hom_ext (F iα) (F iβ) h }

section
omit 𝒞
/--
We use the empty `parent_projection` class to label functions like `comm_monoid.to_monoid`,
which we would like to use to automatically construct `bundled_hom` instances from.

Once we've set up `Mon` as the category of bundled monoids,
this allows us to set up `CommMon` by defining an instance
```instance : parent_projection (comm_monoid.to_monoid) := ⟨⟩```
-/
class parent_projection (F : Π {α}, d α → c α)
end

@[nolint unused_arguments] -- The `parent_projection` typeclass is just a marker, so won't be used.
instance bundled_hom_of_parent_projection (F : Π {α}, d α → c α) [parent_projection @F] :
  bundled_hom (map_hom hom @F) :=
map hom @F

instance forget₂ (F : Π {α}, d α → c α) [parent_projection @F] : has_forget₂ (bundled d) (bundled c) :=
{ forget₂ :=
  { obj := λ X, ⟨X, F X.2⟩,
    map := λ X Y f, f } }
>>>>>>> 12b4bd50

end bundled_hom

end category_theory<|MERGE_RESOLUTION|>--- conflicted
+++ resolved
@@ -85,22 +85,6 @@
   @map
   (by intros; apply heq_of_eq; apply h_map)
 
-<<<<<<< HEAD
-
-
--- omit 𝒞
-
--- variables {d : Type u → Type u}
-
--- def induced_bundled_category (f : Π {α}, d α → c α) := bundled d
-
--- instance (f : Π {α}, d α → c α) : has_coe_to_sort (induced_bundled_category @f) :=
--- { S := Type u, coe := bundled.α }
-
--- instance (f : Π {α}, d α → c α) [category (bundled c)] : category (induced_bundled_category @f) :=
--- { hom := λ X Y, @hom X Y (f X.str) (f Y.str),
---   id := λ X, begin end }
-=======
 variables {d : Type u → Type u}
 variables (hom)
 
@@ -147,7 +131,6 @@
 { forget₂ :=
   { obj := λ X, ⟨X, F X.2⟩,
     map := λ X Y f, f } }
->>>>>>> 12b4bd50
 
 end bundled_hom
 
