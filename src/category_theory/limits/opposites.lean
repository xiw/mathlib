/-
Copyright (c) 2019 Scott Morrison. All rights reserved.
Released under Apache 2.0 license as described in the file LICENSE.
Authors: Scott Morrison, Floris van Doorn
-/
import category_theory.limits.shapes.products
import category_theory.discrete_category

universes v u

open category_theory
open category_theory.functor
open opposite

namespace category_theory.limits

variables {C : Type u} [category.{v} C]
variables {J : Type v} [small_category J]
variable (F : J ⥤ Cᵒᵖ)

/--
If `F.left_op : Jᵒᵖ ⥤ C` has a chosen colimit, we can construct a chosen limit for `F : J ⥤ Cᵒᵖ`.
-/
def has_limit_of_has_colimit_left_op [has_colimit F.left_op] : has_limit F :=
{ cone := cone_of_cocone_left_op (colimit.cocone F.left_op),
  is_limit :=
  { lift := λ s, (colimit.desc F.left_op (cocone_left_op_of_cone s)).op,
    fac' := λ s j,
    begin
      rw [cone_of_cocone_left_op_π_app, colimit.cocone_ι, ←category_theory.op_comp,
          colimit.ι_desc, cocone_left_op_of_cone_ι_app, has_hom.hom.op_unop],
      refl, end,
    uniq' := λ s m w,
    begin
      -- It's a pity we can't do this automatically.
      -- Usually something like this would work by limit.hom_ext,
      -- but the opposites get in the way of this firing.
      have u := (colimit.is_colimit F.left_op).uniq (cocone_left_op_of_cone s) (m.unop),
      convert congr_arg (λ f : _ ⟶ _, f.op) (u _), clear u,
      intro j,
      rw [cocone_left_op_of_cone_ι_app, colimit.cocone_ι],
      convert congr_arg (λ f : _ ⟶ _, f.unop) (w (unop j)), clear w,
      rw [cone_of_cocone_left_op_π_app, colimit.cocone_ι, has_hom.hom.unop_op],
      refl,
    end } }

/--
If `C` has chosen colimits of shape `Jᵒᵖ`, we can construct chosen limits in `Cᵒᵖ` of shape `J`.
-/
def has_limits_of_shape_op_of_has_colimits_of_shape [has_colimits_of_shape Jᵒᵖ C] :
  has_limits_of_shape J Cᵒᵖ :=
{ has_limit := λ F, has_limit_of_has_colimit_left_op F }

local attribute [instance] has_limits_of_shape_op_of_has_colimits_of_shape

/--
If `C` has chosen colimits, we can construct chosen limits for `Cᵒᵖ`.
-/
def has_limits_op_of_has_colimits [has_colimits C] : has_limits Cᵒᵖ :=
{ has_limits_of_shape := λ J 𝒥, by { resetI, apply_instance } }

<<<<<<< HEAD
def limit_in_op_iso_op_colimit [has_colimits.{v} C] : limit F ≅ op (colimit (F.left_op)) := iso.refl _

instance has_colimit_of_has_limit_left_op [has_limit F.left_op] : has_colimit F :=
=======
/--
If `F.left_op : Jᵒᵖ ⥤ C` has a chosen limit, we can construct a chosen colimit for `F : J ⥤ Cᵒᵖ`.
-/
def has_colimit_of_has_limit_left_op [has_limit F.left_op] : has_colimit F :=
>>>>>>> 0967f841
{ cocone := cocone_of_cone_left_op (limit.cone F.left_op),
  is_colimit :=
  { desc := λ s, (limit.lift F.left_op (cone_left_op_of_cocone s)).op,
    fac' := λ s j,
    begin
      rw [cocone_of_cone_left_op_ι_app, limit.cone_π, ←category_theory.op_comp,
          limit.lift_π, cone_left_op_of_cocone_π_app, has_hom.hom.op_unop],
      refl, end,
    uniq' := λ s m w,
    begin
      have u := (limit.is_limit F.left_op).uniq (cone_left_op_of_cocone s) (m.unop),
      convert congr_arg (λ f : _ ⟶ _, f.op) (u _), clear u,
      intro j,
      rw [cone_left_op_of_cocone_π_app, limit.cone_π],
      convert congr_arg (λ f : _ ⟶ _, f.unop) (w (unop j)), clear w,
      rw [cocone_of_cone_left_op_ι_app, limit.cone_π, has_hom.hom.unop_op],
      refl,
    end } }

/--
If `C` has chosen colimits of shape `Jᵒᵖ`, we can construct chosen limits in `Cᵒᵖ` of shape `J`.
-/
def has_colimits_of_shape_op_of_has_limits_of_shape [has_limits_of_shape Jᵒᵖ C] :
  has_colimits_of_shape J Cᵒᵖ :=
{ has_colimit := λ F, has_colimit_of_has_limit_left_op F }

local attribute [instance] has_colimits_of_shape_op_of_has_limits_of_shape

/--
If `C` has chosen limits, we can construct chosen colimits for `Cᵒᵖ`.
-/
def has_colimits_op_of_has_limits [has_limits C] : has_colimits Cᵒᵖ :=
{ has_colimits_of_shape := λ J 𝒥, by { resetI, apply_instance } }

def colimit_in_op_iso_op_limit [has_limits.{v} C] : colimit F ≅ op (limit (F.left_op)) := iso.refl _

variables (X : Type v)
/--
If `C` has products indexed by `X`, then `Cᵒᵖ` has coproducts indexed by `X`.
-/
def has_coproducts_opposite [has_products_of_shape X C] :
  has_coproducts_of_shape X Cᵒᵖ :=
begin
  haveI : has_limits_of_shape (discrete X)ᵒᵖ C :=
    has_limits_of_shape_of_equivalence (discrete.opposite X).symm,
  apply_instance
end

/--
If `C` has coproducts indexed by `X`, then `Cᵒᵖ` has products indexed by `X`.
-/
def has_products_opposite [has_coproducts_of_shape X C] :
  has_products_of_shape X Cᵒᵖ :=
begin
  haveI : has_colimits_of_shape (discrete X)ᵒᵖ C :=
    has_colimits_of_shape_of_equivalence (discrete.opposite X).symm,
  apply_instance
end

end category_theory.limits<|MERGE_RESOLUTION|>--- conflicted
+++ resolved
@@ -59,16 +59,12 @@
 def has_limits_op_of_has_colimits [has_colimits C] : has_limits Cᵒᵖ :=
 { has_limits_of_shape := λ J 𝒥, by { resetI, apply_instance } }
 
-<<<<<<< HEAD
 def limit_in_op_iso_op_colimit [has_colimits.{v} C] : limit F ≅ op (colimit (F.left_op)) := iso.refl _
 
-instance has_colimit_of_has_limit_left_op [has_limit F.left_op] : has_colimit F :=
-=======
 /--
 If `F.left_op : Jᵒᵖ ⥤ C` has a chosen limit, we can construct a chosen colimit for `F : J ⥤ Cᵒᵖ`.
 -/
 def has_colimit_of_has_limit_left_op [has_limit F.left_op] : has_colimit F :=
->>>>>>> 0967f841
 { cocone := cocone_of_cone_left_op (limit.cone F.left_op),
   is_colimit :=
   { desc := λ s, (limit.lift F.left_op (cone_left_op_of_cocone s)).op,
