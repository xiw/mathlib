--- conflicted
+++ resolved
@@ -69,11 +69,7 @@
 * `map_witt_structure_int`: the proof that the integral polynomials `with_structure_int Φ`
   are equal to `witt_structure_rat Φ` when mapped to polynomials with rational coefficients.
 * `witt_structure_int_prop`: the proof that `witt_structure_int` indeed satisfies the property.
-<<<<<<< HEAD
-* Five families of polynomials that will be used to define the rings structure
-=======
 * Five families of polynomials that will be used to define the ring structure
->>>>>>> 0f1bc68f
   on the ring of Witt vectors:
   - `witt_vector.witt_zero`
   - `witt_vector.witt_one`
@@ -343,27 +339,6 @@
 @[simp]
 lemma constant_coeff_witt_structure_rat_zero (Φ : mv_polynomial idx ℚ) :
   constant_coeff (witt_structure_rat p Φ 0) = constant_coeff Φ :=
-<<<<<<< HEAD
-begin
-  rw witt_structure_rat,
-  simp only [bind₁, map_aeval, X_in_terms_of_W_zero, aeval_X, constant_coeff_witt_polynomial,
-    constant_coeff_rename, constant_coeff_comp_algebra_map],
-  exact @aeval_zero' _ _ _ _ _ (algebra.id _) Φ
-end
-
-lemma constant_coeff_witt_structure_rat (Φ : mv_polynomial idx ℚ) (h : constant_coeff Φ = 0) (n : ℕ) :
-  constant_coeff (witt_structure_rat p Φ n) = 0 :=
-begin
-  rw witt_structure_rat,
-  -- we need `eval₂_hom_zero` but it doesn't exist
-  have : (eval₂_hom (ring_hom.id ℚ) (λ (_x : idx), 0)) Φ = constant_coeff Φ :=
-    @aeval_zero' _ _ _ _ _ (algebra.id _) Φ,
-  simp only [this, h, bind₁, map_aeval, constant_coeff_witt_polynomial, constant_coeff_rename,
-    constant_coeff_comp_algebra_map],
-  conv_rhs { rw ← constant_coeff_X_in_terms_of_W p ℚ n },
-  exact @aeval_zero' _ _ _ _ _ (algebra.id _) _
-end
-=======
 by simp only [witt_structure_rat, bind₁, map_aeval, X_in_terms_of_W_zero, constant_coeff_rename,
   constant_coeff_witt_polynomial, aeval_X, constant_coeff_comp_algebra_map,
   eval₂_hom_zero', ring_hom.id_apply]
@@ -374,7 +349,6 @@
 by simp only [witt_structure_rat, eval₂_hom_zero', h, bind₁, map_aeval, constant_coeff_rename,
   constant_coeff_witt_polynomial, constant_coeff_comp_algebra_map, ring_hom.id_apply,
   constant_coeff_X_in_terms_of_W]
->>>>>>> 0f1bc68f
 
 @[simp]
 lemma constant_coeff_witt_structure_int_zero (Φ : mv_polynomial idx ℤ) :
@@ -387,12 +361,8 @@
       constant_coeff_witt_structure_rat_zero, constant_coeff_map],
 end
 
-<<<<<<< HEAD
-lemma constant_coeff_witt_structure_int (Φ : mv_polynomial idx ℤ) (h : constant_coeff Φ = 0) (n : ℕ) :
-=======
 lemma constant_coeff_witt_structure_int (Φ : mv_polynomial idx ℤ)
   (h : constant_coeff Φ = 0) (n : ℕ) :
->>>>>>> 0f1bc68f
   constant_coeff (witt_structure_int p Φ n) = 0 :=
 begin
   have inj : function.injective (int.cast_ring_hom ℚ),
@@ -461,12 +431,8 @@
   revert hn, apply nat.strong_induction_on n, clear n,
   intros n IH hn,
   rw X_in_terms_of_W_eq,
-<<<<<<< HEAD
-  simp only [alg_hom.map_mul, alg_hom.map_sub, alg_hom.map_sum, alg_hom.map_pow, bind₁_X_right, bind₁_C_right],
-=======
   simp only [alg_hom.map_mul, alg_hom.map_sub, alg_hom.map_sum, alg_hom.map_pow,
     bind₁_X_right, bind₁_C_right],
->>>>>>> 0f1bc68f
   rw [sub_mul, one_mul],
   rw [finset.sum_eq_single 0],
   { simp only [inv_of_eq_inv, one_mul, inv_pow', nat.sub_zero, ring_hom.map_one, pow_zero],
@@ -499,10 +465,6 @@
   simp only [witt_mul, witt_structure_rat, rename_X, X_in_terms_of_W_zero, map_X,
     witt_polynomial_zero, ring_hom.map_mul,
     bind₁_X_right, alg_hom.map_mul, map_witt_structure_int]
-<<<<<<< HEAD
-
-=======
->>>>>>> 0f1bc68f
 end
 
 @[simp] lemma witt_neg_zero : witt_neg p 0 = - X (0,0) :=
@@ -554,27 +516,12 @@
   rw witt_structure_rat,
   intros x hx,
   simp only [finset.mem_product, true_and, finset.mem_univ, finset.mem_range],
-<<<<<<< HEAD
-  replace hx := vars_bind₁ _ _ hx,
-  simp only [exists_prop, finset.mem_bind, finset.mem_range] at hx,
-  rcases hx with ⟨k, hk, hx⟩,
-  replace hk := X_in_terms_of_W_vars_subset p _ hk,
-  rw finset.mem_range at hk,
-  replace hx := vars_bind₁ _ _ hx,
-  simp only [exists_prop, finset.mem_bind, finset.mem_range] at hx,
-  rcases hx with ⟨i, -, hx⟩,
-  replace hx := vars_rename _ _ hx,
-  rw [finset.mem_image] at hx,
-  rcases hx with ⟨j, hj, rfl⟩,
-  rw [witt_polynomial_vars, finset.mem_range] at hj,
-=======
   obtain ⟨k, hk, hx'⟩ := mem_vars_bind₁ _ _ hx,
   obtain ⟨i, -, hx''⟩ := mem_vars_bind₁ _ _ hx',
   obtain ⟨j, hj, rfl⟩ := mem_vars_rename _ _ hx'',
   rw [witt_polynomial_vars, finset.mem_range] at hj,
   replace hk := X_in_terms_of_W_vars_subset p _ hk,
   rw finset.mem_range at hk,
->>>>>>> 0f1bc68f
   exact lt_of_lt_of_le hj hk,
 end
 
