--- conflicted
+++ resolved
@@ -154,16 +154,14 @@
     { exact set.mem_insert_of_mem ⊤ ⟨map_mono hJ.1.1, hmax⟩ } },
 end
 
-<<<<<<< HEAD
 lemma map_jacobson_of_bijective {f : R →+* S} (hf : function.bijective f) {I : ideal R} :
   map f (I.jacobson) = (map f I).jacobson :=
 map_jacobson_of_surjective (hf.right)
   (le_trans (le_of_eq (f.injective_iff_ker_eq_bot.1 hf.left)) (bot_le))
-=======
+
 lemma comap_jacobson {f : R →+* S} {K : ideal S} :
   comap f (K.jacobson) = Inf (comap f '' {J : ideal S | K ≤ J ∧ J.is_maximal}) :=
 trans (comap_Inf' f _) (Inf_eq_infi).symm
->>>>>>> 5fd2037e
 
 theorem comap_jacobson_of_surjective {f : R →+* S} (hf : function.surjective f) {K : ideal S} :
   comap f (K.jacobson) = (comap f K).jacobson :=
