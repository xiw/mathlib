/-
Copyright (c) 2018 Kenny Lau. All rights reserved.
Released under Apache 2.0 license as described in the file LICENSE.
Authors: Kenny Lau, Yury Kudryashov
-/
import tactic.nth_rewrite
import data.matrix.basic
import linear_algebra.tensor_product
import ring_theory.subring
import deprecated.subring

/-!
# Algebra over Commutative Semiring (under category)

In this file we define algebra over commutative (semi)rings, algebra homomorphisms `alg_hom`,
algebra equivalences `alg_equiv`. We also define usual operations on `alg_hom`s
(`id`, `comp`).

`subalgebra`s are defined in `algebra.algebra.subalgebra`.

If `S` is an `R`-algebra and `A` is an `S`-algebra then `algebra.comap.algebra R S A` can be used
to provide `A` with a structure of an `R`-algebra. Other than that, `algebra.comap` is now
deprecated and replcaed with `is_scalar_tower`.

## Notations

* `A →ₐ[R] B` : `R`-algebra homomorphism from `A` to `B`.
* `A ≃ₐ[R] B` : `R`-algebra equivalence from `A` to `B`.
-/

universes u v w u₁ v₁

open_locale tensor_product big_operators

section prio
-- We set this priority to 0 later in this file
set_option extends_priority 200 /- control priority of
`instance [algebra R A] : has_scalar R A` -/

/-- The category of R-algebras where R is a commutative
ring is the under category R ↓ CRing. In the categorical
setting we have a forgetful functor R-Alg ⥤ R-Mod.
However here it extends module in order to preserve
definitional equality in certain cases. -/
@[nolint has_inhabited_instance]
class algebra (R : Type u) (A : Type v) [comm_semiring R] [semiring A]
  extends has_scalar R A, R →+* A :=
(commutes' : ∀ r x, to_fun r * x = x * to_fun r)
(smul_def' : ∀ r x, r • x = to_fun r * x)
end prio

/-- Embedding `R →+* A` given by `algebra` structure. -/
def algebra_map (R : Type u) (A : Type v) [comm_semiring R] [semiring A] [algebra R A] : R →+* A :=
algebra.to_ring_hom

/-- Creating an algebra from a morphism to the center of a semiring. -/
def ring_hom.to_algebra' {R S} [comm_semiring R] [semiring S] (i : R →+* S)
  (h : ∀ c x, i c * x = x * i c) :
  algebra R S :=
{ smul := λ c x, i c * x,
  commutes' := h,
  smul_def' := λ c x, rfl,
  to_ring_hom := i}

/-- Creating an algebra from a morphism to a commutative semiring. -/
def ring_hom.to_algebra {R S} [comm_semiring R] [comm_semiring S] (i : R →+* S) :
  algebra R S :=
i.to_algebra' $ λ _, mul_comm _

lemma ring_hom.algebra_map_to_algebra {R S} [comm_semiring R] [comm_semiring S]
  (i : R →+* S) :
  @algebra_map R S _ _ i.to_algebra = i :=
rfl

namespace algebra

variables {R : Type u} {S : Type v} {A : Type w}

/-- Let `R` be a commutative semiring, let `A` be a semiring with a `semimodule R` structure.
If `(r • 1) * x = x * (r • 1) = r • x` for all `r : R` and `x : A`, then `A` is an `algebra`
over `R`. -/
def of_semimodule' [comm_semiring R] [semiring A] [semimodule R A]
  (h₁ : ∀ (r : R) (x : A), (r • 1) * x = r • x)
  (h₂ : ∀ (r : R) (x : A), x * (r • 1) = r • x) : algebra R A :=
{ to_fun := λ r, r • 1,
  map_one' := one_smul _ _,
  map_mul' := λ r₁ r₂, by rw [h₁, mul_smul],
  map_zero' := zero_smul _ _,
  map_add' := λ r₁ r₂, add_smul r₁ r₂ 1,
  commutes' := λ r x, by simp only [h₁, h₂],
  smul_def' := λ r x, by simp only [h₁] }

/-- Let `R` be a commutative semiring, let `A` be a semiring with a `semimodule R` structure.
If `(r • x) * y = x * (r • y) = r • (x * y)` for all `r : R` and `x y : A`, then `A`
is an `algebra` over `R`. -/
def of_semimodule [comm_semiring R] [semiring A] [semimodule R A]
  (h₁ : ∀ (r : R) (x y : A), (r • x) * y = r • (x * y))
  (h₂ : ∀ (r : R) (x y : A), x * (r • y) = r • (x * y)) : algebra R A :=
of_semimodule' (λ r x, by rw [h₁, one_mul]) (λ r x, by rw [h₂, mul_one])

section semiring

variables [comm_semiring R] [comm_semiring S] [semiring A] [algebra R A]

lemma smul_def'' (r : R) (x : A) : r • x = algebra_map R A r * x :=
algebra.smul_def' r x

/--
To prove two algebra structures on a fixed `[comm_semiring R] [semiring A]` agree,
it suffices to check the `algebra_map`s agree.
-/
-- We'll later use this to show `algebra ℤ M` is a subsingleton.
@[ext]
lemma algebra_ext {R : Type*} [comm_semiring R] {A : Type*} [semiring A] (P Q : algebra R A)
  (w : ∀ (r : R), by { haveI := P, exact algebra_map R A r } = by { haveI := Q, exact algebra_map R A r }) :
  P = Q :=
begin
  unfreezingI { rcases P with ⟨⟨P⟩⟩, rcases Q with ⟨⟨Q⟩⟩ },
  congr,
  { funext r a,
    replace w := congr_arg (λ s, s * a) (w r),
    simp only [←algebra.smul_def''] at w,
    apply w, },
  { ext r,
    exact w r, },
  { apply proof_irrel_heq, },
  { apply proof_irrel_heq, },
end

@[priority 200] -- see Note [lower instance priority]
instance to_semimodule : semimodule R A :=
{ one_smul := by simp [smul_def''],
  mul_smul := by simp [smul_def'', mul_assoc],
  smul_add := by simp [smul_def'', mul_add],
  smul_zero := by simp [smul_def''],
  add_smul := by simp [smul_def'', add_mul],
  zero_smul := by simp [smul_def''] }

-- from now on, we don't want to use the following instance anymore
attribute [instance, priority 0] algebra.to_has_scalar

lemma smul_def (r : R) (x : A) : r • x = algebra_map R A r * x :=
algebra.smul_def' r x

lemma algebra_map_eq_smul_one (r : R) : algebra_map R A r = r • 1 :=
calc algebra_map R A r = algebra_map R A r * 1 : (mul_one _).symm
                   ... = r • 1                 : (algebra.smul_def r 1).symm

theorem commutes (r : R) (x : A) : algebra_map R A r * x = x * algebra_map R A r :=
algebra.commutes' r x

theorem left_comm (r : R) (x y : A) : x * (algebra_map R A r * y) = algebra_map R A r * (x * y) :=
by rw [← mul_assoc, ← commutes, mul_assoc]

@[simp] lemma mul_smul_comm (s : R) (x y : A) :
  x * (s • y) = s • (x * y) :=
by rw [smul_def, smul_def, left_comm]

@[simp] lemma smul_mul_assoc (r : R) (x y : A) :
  (r • x) * y = r • (x * y) :=
by rw [smul_def, smul_def, mul_assoc]

section
variables (r : R) (a : A)

@[simp] lemma bit0_smul_one : bit0 r • (1 : A) = r • 2 :=
by simp [bit0, add_smul, smul_add]
@[simp] lemma bit0_smul_bit0 : bit0 r • bit0 a = r • (bit0 (bit0 a)) :=
by simp [bit0, add_smul, smul_add]
@[simp] lemma bit0_smul_bit1 : bit0 r • bit1 a = r • (bit0 (bit1 a)) :=
by simp [bit0, add_smul, smul_add]
@[simp] lemma bit1_smul_one : bit1 r • (1 : A) = r • 2 + 1 :=
by simp [bit1, add_smul, smul_add]
@[simp] lemma bit1_smul_bit0 : bit1 r • bit0 a = r • (bit0 (bit0 a)) + bit0 a :=
by simp [bit1, add_smul, smul_add]
@[simp] lemma bit1_smul_bit1 : bit1 r • bit1 a = r • (bit0 (bit1 a)) + bit1 a :=
by { simp only [bit0, bit1, add_smul, smul_add, one_smul], abel }

end

variables (R A)

/--
The canonical ring homomorphism `algebra_map R A : R →* A` for any `R`-algebra `A`,
packaged as an `R`-linear map.
-/
protected def linear_map : R →ₗ[R] A :=
{ map_smul' := λ x y, begin dsimp, simp [algebra.smul_def], end,
  ..algebra_map R A }

@[simp]
lemma linear_map_apply (r : R) : algebra.linear_map R A r = algebra_map R A r := rfl

instance id : algebra R R := (ring_hom.id R).to_algebra

variables {R A}

namespace id

@[simp] lemma map_eq_self (x : R) : algebra_map R R x = x := rfl

@[simp] lemma smul_eq_mul (x y : R) : x • y = x * y := rfl

end id

/-- Algebra over a subsemiring. -/
instance of_subsemiring (S : subsemiring R) : algebra S A :=
{ smul := λ s x, (s : R) • x,
  commutes' := λ r x, algebra.commutes r x,
  smul_def' := λ r x, algebra.smul_def r x,
  .. (algebra_map R A).comp (subsemiring.subtype S) }

/-- Algebra over a subring. -/
instance of_subring {R A : Type*} [comm_ring R] [ring A] [algebra R A]
  (S : subring R) : algebra S A :=
{ smul := λ s x, (s : R) • x,
  commutes' := λ r x, algebra.commutes r x,
  smul_def' := λ r x, algebra.smul_def r x,
  .. (algebra_map R A).comp (subring.subtype S) }

lemma algebra_map_of_subring {R : Type*} [comm_ring R] (S : subring R) :
  (algebra_map S R : S →+* R) = subring.subtype S := rfl

lemma coe_algebra_map_of_subring {R : Type*} [comm_ring R] (S : subring R) :
  (algebra_map S R : S → R) = subtype.val := rfl

lemma algebra_map_of_subring_apply {R : Type*} [comm_ring R] (S : subring R) (x : S) :
  algebra_map S R x = x := rfl

/-- Algebra over a set that is closed under the ring operations. -/
instance of_is_subring {R A : Type*} [comm_ring R] [ring A] [algebra R A]
  (S : set R) [is_subring S] : algebra S A :=
algebra.of_subring S.to_subring

lemma is_subring_coe_algebra_map_hom {R : Type*} [comm_ring R] (S : set R) [is_subring S] :
  (algebra_map S R : S →+* R) = is_subring.subtype S := rfl

lemma is_subring_coe_algebra_map {R : Type*} [comm_ring R] (S : set R) [is_subring S] :
  (algebra_map S R : S → R) = subtype.val := rfl

lemma is_subring_algebra_map_apply {R : Type*} [comm_ring R] (S : set R) [is_subring S] (x : S) :
  algebra_map S R x = x := rfl

lemma set_range_subset {R : Type*} [comm_ring R] {T₁ T₂ : set R} [is_subring T₁] (hyp : T₁ ⊆ T₂) :
  set.range (algebra_map T₁ R) ⊆ T₂ :=
begin
  rintros x ⟨⟨t, ht⟩, rfl⟩,
  exact hyp ht,
end

variables (R A)
/-- The multiplication in an algebra is a bilinear map. -/
def lmul : A →ₗ A →ₗ A :=
linear_map.mk₂ R (*)
  (λ x y z, add_mul x y z)
  (λ c x y, by rw [smul_def, smul_def, mul_assoc _ x y])
  (λ x y z, mul_add x y z)
  (λ c x y, by rw [smul_def, smul_def, left_comm])

/-- The multiplication on the left in an algebra is a linear map. -/
def lmul_left (r : A) : A →ₗ A :=
lmul R A r

/-- The multiplication on the right in an algebra is a linear map. -/
def lmul_right (r : A) : A →ₗ A :=
(lmul R A).flip r

/-- Simultaneous multiplication on the left and right is a linear map. -/
def lmul_left_right (vw: A × A) : A →ₗ[R] A :=
(lmul_right R A vw.2).comp (lmul_left R A vw.1)

/-- The multiplication map on an algebra, as an `R`-linear map from `A ⊗[R] A` to `A`. -/
def lmul' : A ⊗[R] A →ₗ[R] A :=
tensor_product.lift (algebra.lmul R A)

variables {R A}

@[simp] lemma lmul_apply (p q : A) : lmul R A p q = p * q := rfl
@[simp] lemma lmul_left_apply (p q : A) : lmul_left R A p q = p * q := rfl
@[simp] lemma lmul_right_apply (p q : A) : lmul_right R A p q = q * p := rfl
@[simp] lemma lmul_left_right_apply (vw : A × A) (p : A) :
  lmul_left_right R A vw p = vw.1 * p * vw.2 := rfl

@[simp] lemma lmul'_apply {x y} : algebra.lmul' R A (x ⊗ₜ y) = x * y :=
begin
  dsimp [algebra.lmul'],
  simp,
end

/-- Explicit characterization of the submonoid map in the case of an algebra.
`S` is made explicit to help with type inference -/
def algebra_map_submonoid (S : Type*) [semiring S] [algebra R S]
  (M : submonoid R) : (submonoid S) :=
submonoid.map (algebra_map R S : R →* S) M

lemma mem_algebra_map_submonoid_of_mem [algebra R S] {M : submonoid R} (x : M) :
  (algebra_map R S x) ∈ algebra_map_submonoid S M :=
set.mem_image_of_mem (algebra_map R S) x.2

instance linear_map.semimodule' (R : Type u) [comm_semiring R]
  (M : Type v) [add_comm_monoid M] [semimodule R M]
  (S : Type w) [comm_semiring S] [algebra R S] : semimodule S (M →ₗ[R] S) :=
{ smul := λ s f, linear_map.llcomp _ _ _ _ (algebra.lmul R S s) f,
  one_smul := λ f, linear_map.ext $ λ x, one_mul _,
  mul_smul := λ s₁ s₂ f, linear_map.ext $ λ x, mul_assoc _ _ _,
  smul_add := λ s f g, linear_map.map_add _ _ _,
  smul_zero := λ s, linear_map.map_zero _,
  add_smul := λ s₁ s₂ f, linear_map.ext $ λ x, add_mul _ _ _,
  zero_smul := λ f, linear_map.ext $ λ x, zero_mul _ }

end semiring

section ring
variables [comm_ring R]

variables (R)

/-- A `semiring` that is an `algebra` over a commutative ring carries a natural `ring` structure. -/
def semiring_to_ring [semiring A] [algebra R A] : ring A := {
  ..semimodule.add_comm_monoid_to_add_comm_group R,
  ..(infer_instance : semiring A) }

variables {R}

lemma mul_sub_algebra_map_commutes [ring A] [algebra R A] (x : A) (r : R) :
  x * (x - algebra_map R A r) = (x - algebra_map R A r) * x :=
by rw [mul_sub, ←commutes, sub_mul]

lemma mul_sub_algebra_map_pow_commutes [ring A] [algebra R A] (x : A) (r : R) (n : ℕ) :
  x * (x - algebra_map R A r) ^ n = (x - algebra_map R A r) ^ n * x :=
begin
  induction n with n ih,
  { simp },
  { rw [pow_succ, ←mul_assoc, mul_sub_algebra_map_commutes,
      mul_assoc, ih, ←mul_assoc], }
end

end ring

end algebra

namespace module

instance endomorphism_algebra (R : Type u) (M : Type v)
  [comm_ring R] [add_comm_group M] [module R M] : algebra R (M →ₗ[R] M) :=
{ to_fun    := λ r, r • linear_map.id,
  map_one' := one_smul _ _,
  map_zero' := zero_smul _ _,
  map_add' := λ r₁ r₂, add_smul _ _ _,
  map_mul' := λ r₁ r₂, by { ext x, simp [mul_smul] },
  commutes' := by { intros, ext, simp },
  smul_def' := by { intros, ext, simp } }

lemma algebra_map_End_eq_smul_id (R : Type u) (M : Type v)
  [comm_ring R] [add_comm_group M] [module R M] (a : R) :
  (algebra_map R (End R M)) a = a • linear_map.id := rfl

lemma algebra_map_End_apply (R : Type u) (M : Type v)
  [comm_ring R] [add_comm_group M] [module R M] (a : R) (m : M) :
  (algebra_map R (End R M)) a m = a • m := rfl

lemma ker_algebra_map_End (K : Type u) (V : Type v)
  [field K] [add_comm_group V] [vector_space K V] (a : K) (ha : a ≠ 0) :
  ((algebra_map K (End K V)) a).ker = ⊥ :=
linear_map.ker_smul _ _ ha

end module

instance matrix_algebra (n : Type u) (R : Type v)
  [decidable_eq n] [fintype n] [comm_semiring R] : algebra R (matrix n n R) :=
{ commutes' := by { intros, simp [matrix.scalar], },
  smul_def' := by { intros, simp [matrix.scalar], },
  ..(matrix.scalar n) }

set_option old_structure_cmd true
/-- Defining the homomorphism in the category R-Alg. -/
@[nolint has_inhabited_instance]
structure alg_hom (R : Type u) (A : Type v) (B : Type w)
  [comm_semiring R] [semiring A] [semiring B] [algebra R A] [algebra R B] extends ring_hom A B :=
(commutes' : ∀ r : R, to_fun (algebra_map R A r) = algebra_map R B r)

run_cmd tactic.add_doc_string `alg_hom.to_ring_hom "Reinterpret an `alg_hom` as a `ring_hom`"

infixr ` →ₐ `:25 := alg_hom _
notation A ` →ₐ[`:25 R `] ` B := alg_hom R A B

namespace alg_hom

variables {R : Type u} {A : Type v} {B : Type w} {C : Type u₁} {D : Type v₁}

section semiring

variables [comm_semiring R] [semiring A] [semiring B] [semiring C] [semiring D]
variables [algebra R A] [algebra R B] [algebra R C] [algebra R D]

instance : has_coe_to_fun (A →ₐ[R] B) := ⟨_, λ f, f.to_fun⟩

instance coe_ring_hom : has_coe (A →ₐ[R] B) (A →+* B) := ⟨alg_hom.to_ring_hom⟩

instance coe_monoid_hom : has_coe (A →ₐ[R] B) (A →* B) := ⟨λ f, ↑(f : A →+* B)⟩

instance coe_add_monoid_hom : has_coe (A →ₐ[R] B) (A →+ B) := ⟨λ f, ↑(f : A →+* B)⟩

@[simp, norm_cast] lemma coe_mk {f : A → B} (h₁ h₂ h₃ h₄ h₅) :
  ⇑(⟨f, h₁, h₂, h₃, h₄, h₅⟩ : A →ₐ[R] B) = f := rfl

@[simp, norm_cast] lemma coe_to_ring_hom (f : A →ₐ[R] B) : ⇑(f : A →+* B) = f := rfl

-- as `simp` can already prove this lemma, it is not tagged with the `simp` attribute.
@[norm_cast] lemma coe_to_monoid_hom (f : A →ₐ[R] B) : ⇑(f : A →* B) = f := rfl

-- as `simp` can already prove this lemma, it is not tagged with the `simp` attribute.
@[norm_cast] lemma coe_to_add_monoid_hom (f : A →ₐ[R] B) : ⇑(f : A →+ B) = f := rfl

variables (φ : A →ₐ[R] B)

theorem coe_fn_inj ⦃φ₁ φ₂ : A →ₐ[R] B⦄ (H : ⇑φ₁ = φ₂) : φ₁ = φ₂ :=
by { cases φ₁, cases φ₂, congr, exact H }

theorem coe_ring_hom_injective : function.injective (coe : (A →ₐ[R] B) → (A →+* B)) :=
λ φ₁ φ₂ H, coe_fn_inj $ show ((φ₁ : (A →+* B)) : A → B) = ((φ₂ : (A →+* B)) : A → B),
  from congr_arg _ H

theorem coe_monoid_hom_injective : function.injective (coe : (A →ₐ[R] B)  → (A →* B)) :=
ring_hom.coe_monoid_hom_injective.comp coe_ring_hom_injective

theorem coe_add_monoid_hom_injective : function.injective (coe : (A →ₐ[R] B)  → (A →+ B)) :=
ring_hom.coe_add_monoid_hom_injective.comp coe_ring_hom_injective

@[ext]
theorem ext {φ₁ φ₂ : A →ₐ[R] B} (H : ∀ x, φ₁ x = φ₂ x) : φ₁ = φ₂ :=
coe_fn_inj $ funext H

theorem ext_iff {φ₁ φ₂ : A →ₐ[R] B} : φ₁ = φ₂ ↔ ∀ x, φ₁ x = φ₂ x :=
⟨by { rintro rfl x, refl }, ext⟩

@[simp]
theorem commutes (r : R) : φ (algebra_map R A r) = algebra_map R B r := φ.commutes' r

theorem comp_algebra_map : (φ : A →+* B).comp (algebra_map R A) = algebra_map R B :=
ring_hom.ext $ φ.commutes

@[simp] lemma map_add (r s : A) : φ (r + s) = φ r + φ s :=
φ.to_ring_hom.map_add r s

@[simp] lemma map_zero : φ 0 = 0 :=
φ.to_ring_hom.map_zero

@[simp] lemma map_mul (x y) : φ (x * y) = φ x * φ y :=
φ.to_ring_hom.map_mul x y

@[simp] lemma map_one : φ 1 = 1 :=
φ.to_ring_hom.map_one

@[simp] lemma map_smul (r : R) (x : A) : φ (r • x) = r • φ x :=
by simp only [algebra.smul_def, map_mul, commutes]

@[simp] lemma map_pow (x : A) (n : ℕ) : φ (x ^ n) = (φ x) ^ n :=
φ.to_ring_hom.map_pow x n

lemma map_sum {ι : Type*} (f : ι → A) (s : finset ι) :
  φ (∑ x in s, f x) = ∑ x in s, φ (f x) :=
φ.to_ring_hom.map_sum f s

@[simp] lemma map_nat_cast (n : ℕ) : φ n = n :=
φ.to_ring_hom.map_nat_cast n

@[simp] lemma map_bit0 (x) : φ (bit0 x) = bit0 (φ x) :=
φ.to_ring_hom.map_bit0 x

@[simp] lemma map_bit1 (x) : φ (bit1 x) = bit1 (φ x) :=
φ.to_ring_hom.map_bit1 x

section

variables (R A)
/-- Identity map as an `alg_hom`. -/
protected def id : A →ₐ[R] A :=
{ commutes' := λ _, rfl,
  ..ring_hom.id A  }

end

@[simp] lemma id_apply (p : A) : alg_hom.id R A p = p := rfl

/-- Composition of algebra homeomorphisms. -/
def comp (φ₁ : B →ₐ[R] C) (φ₂ : A →ₐ[R] B) : A →ₐ[R] C :=
{ commutes' := λ r : R, by rw [← φ₁.commutes, ← φ₂.commutes]; refl,
  .. φ₁.to_ring_hom.comp ↑φ₂ }

@[simp] lemma comp_apply (φ₁ : B →ₐ[R] C) (φ₂ : A →ₐ[R] B) (p : A) :
  φ₁.comp φ₂ p = φ₁ (φ₂ p) := rfl

lemma coe_comp (φ₁ : B →ₐ[R] C) (φ₂ : A →ₐ[R] B) :
  (φ₁.comp φ₂ : A → C) = φ₁ ∘ φ₂ := rfl

@[simp] theorem comp_id : φ.comp (alg_hom.id R A) = φ :=
ext $ λ x, rfl

@[simp] theorem id_comp : (alg_hom.id R B).comp φ = φ :=
ext $ λ x, rfl

theorem comp_assoc (φ₁ : C →ₐ[R] D) (φ₂ : B →ₐ[R] C) (φ₃ : A →ₐ[R] B) :
  (φ₁.comp φ₂).comp φ₃ = φ₁.comp (φ₂.comp φ₃) :=
ext $ λ x, rfl

/-- R-Alg ⥤ R-Mod -/
def to_linear_map : A →ₗ B :=
{ to_fun := φ,
  map_add' := φ.map_add,
  map_smul' := φ.map_smul }

@[simp] lemma to_linear_map_apply (p : A) : φ.to_linear_map p = φ p := rfl

theorem to_linear_map_inj {φ₁ φ₂ : A →ₐ[R] B} (H : φ₁.to_linear_map = φ₂.to_linear_map) : φ₁ = φ₂ :=
ext $ λ x, show φ₁.to_linear_map x = φ₂.to_linear_map x, by rw H

@[simp] lemma comp_to_linear_map (f : A →ₐ[R] B) (g : B →ₐ[R] C) :
  (g.comp f).to_linear_map = g.to_linear_map.comp f.to_linear_map := rfl

end semiring

section comm_semiring

variables [comm_semiring R] [comm_semiring A] [comm_semiring B]
variables [algebra R A] [algebra R B]

variables (φ : A →ₐ[R] B)

lemma map_prod {ι : Type*} (f : ι → A) (s : finset ι) :
  φ (∏ x in s, f x) = ∏ x in s, φ (f x) :=
φ.to_ring_hom.map_prod f s

end comm_semiring

section ring

variables [comm_ring R] [ring A] [ring B] [ring C]
variables [algebra R A] [algebra R B] [algebra R C] (φ : A →ₐ[R] B)

@[simp] lemma map_neg (x) : φ (-x) = -φ x :=
φ.to_ring_hom.map_neg x

@[simp] lemma map_sub (x y) : φ (x - y) = φ x - φ y :=
φ.to_ring_hom.map_sub x y

end ring

section division_ring

variables [comm_ring R] [division_ring A] [division_ring B]
variables [algebra R A] [algebra R B] (φ : A →ₐ[R] B)

@[simp] lemma map_inv (x) : φ (x⁻¹) = (φ x)⁻¹ :=
φ.to_ring_hom.map_inv x

@[simp] lemma map_div (x y) : φ (x / y) = φ x / φ y :=
φ.to_ring_hom.map_div x y

end division_ring

theorem injective_iff {R A B : Type*} [comm_semiring R] [ring A] [semiring B]
  [algebra R A] [algebra R B] (f : A →ₐ[R] B) :
  function.injective f ↔ (∀ x, f x = 0 → x = 0) :=
ring_hom.injective_iff (f : A →+* B)

end alg_hom

set_option old_structure_cmd true
/-- An equivalence of algebras is an equivalence of rings commuting with the actions of scalars. -/
structure alg_equiv (R : Type u) (A : Type v) (B : Type w)
  [comm_semiring R] [semiring A] [semiring B] [algebra R A] [algebra R B]
  extends A ≃ B, A ≃* B, A ≃+ B, A ≃+* B :=
(commutes' : ∀ r : R, to_fun (algebra_map R A r) = algebra_map R B r)

attribute [nolint doc_blame] alg_equiv.to_ring_equiv
attribute [nolint doc_blame] alg_equiv.to_equiv
attribute [nolint doc_blame] alg_equiv.to_add_equiv
attribute [nolint doc_blame] alg_equiv.to_mul_equiv

notation A ` ≃ₐ[`:50 R `] ` A' := alg_equiv R A A'

namespace alg_equiv

variables {R : Type u} {A₁ : Type v} {A₂ : Type w} {A₃ : Type u₁}
variables [comm_semiring R] [semiring A₁] [semiring A₂] [semiring A₃]
variables [algebra R A₁] [algebra R A₂] [algebra R A₃]
variables (e : A₁ ≃ₐ[R] A₂)

instance : has_coe_to_fun (A₁ ≃ₐ[R] A₂) := ⟨_, alg_equiv.to_fun⟩

@[ext]
lemma ext {f g : A₁ ≃ₐ[R] A₂} (h : ∀ a, f a = g a) : f = g :=
begin
  have h₁ : f.to_equiv = g.to_equiv := equiv.ext h,
  cases f, cases g, congr,
  { exact (funext h) },
  { exact congr_arg equiv.inv_fun h₁ }
end

lemma coe_fun_injective : @function.injective (A₁ ≃ₐ[R] A₂) (A₁ → A₂) (λ e, (e : A₁ → A₂)) :=
begin
  intros f g w,
  ext,
  exact congr_fun w a,
end

instance has_coe_to_ring_equiv : has_coe (A₁ ≃ₐ[R] A₂) (A₁ ≃+* A₂) := ⟨alg_equiv.to_ring_equiv⟩

@[simp] lemma mk_apply {to_fun inv_fun left_inv right_inv map_mul map_add commutes a} :
  (⟨to_fun, inv_fun, left_inv, right_inv, map_mul, map_add, commutes⟩ : A₁ ≃ₐ[R] A₂) a = to_fun a :=
rfl

@[simp] lemma to_fun_apply {e : A₁ ≃ₐ[R] A₂} {a : A₁} : e.to_fun a = e a := rfl

@[simp, norm_cast] lemma coe_ring_equiv : ((e : A₁ ≃+* A₂) : A₁ → A₂) = e := rfl

lemma coe_ring_equiv_injective : function.injective (λ e : A₁ ≃ₐ[R] A₂, (e : A₁ ≃+* A₂)) :=
begin
  intros f g w,
  ext,
  replace w : ((f : A₁ ≃+* A₂) : A₁ → A₂) = ((g : A₁ ≃+* A₂) : A₁ → A₂) :=
    congr_arg (λ e : A₁ ≃+* A₂, (e : A₁ → A₂)) w,
  exact congr_fun w a,
end

@[simp] lemma map_add : ∀ x y, e (x + y) = e x + e y := e.to_add_equiv.map_add

@[simp] lemma map_zero : e 0 = 0 := e.to_add_equiv.map_zero

@[simp] lemma map_mul : ∀ x y, e (x * y) = (e x) * (e y) := e.to_mul_equiv.map_mul

@[simp] lemma map_one : e 1 = 1 := e.to_mul_equiv.map_one

@[simp] lemma commutes : ∀ (r : R), e (algebra_map R A₁ r) = algebra_map R A₂ r :=
  e.commutes'

@[simp] lemma map_neg {A₁ : Type v} {A₂ : Type w}
  [ring A₁] [ring A₂] [algebra R A₁] [algebra R A₂] (e : A₁ ≃ₐ[R] A₂) :
  ∀ x, e (-x) = -(e x) := e.to_add_equiv.map_neg

@[simp] lemma map_sub {A₁ : Type v} {A₂ : Type w}
  [ring A₁] [ring A₂] [algebra R A₁] [algebra R A₂] (e : A₁ ≃ₐ[R] A₂) :
  ∀ x y, e (x - y) = e x - e y := e.to_add_equiv.map_sub

lemma map_sum {ι : Type*} (f : ι → A₁) (s : finset ι) :
  e (∑ x in s, f x) = ∑ x in s, e (f x) :=
e.to_add_equiv.map_sum f s

/-- Interpret an algebra equivalence as an algebra homomorphism.

This definition is included for symmetry with the other `to_*_hom` projections.
The `simp` normal form is to use the coercion of the `has_coe_to_alg_hom` instance. -/
def to_alg_hom : A₁ →ₐ[R] A₂ :=
{ map_one' := e.map_one, map_zero' := e.map_zero, ..e }

instance has_coe_to_alg_hom : has_coe (A₁ ≃ₐ[R] A₂) (A₁ →ₐ[R] A₂) :=
⟨to_alg_hom⟩

@[simp] lemma to_alg_hom_eq_coe : e.to_alg_hom = e := rfl

@[simp, norm_cast] lemma coe_alg_hom : ((e : A₁ →ₐ[R] A₂) : A₁ → A₂) = e :=
rfl

lemma injective : function.injective e := e.to_equiv.injective

lemma surjective : function.surjective e := e.to_equiv.surjective

lemma bijective : function.bijective e := e.to_equiv.bijective

instance : has_one (A₁ ≃ₐ[R] A₁) := ⟨{commutes' := λ r, rfl, ..(1 : A₁ ≃+* A₁)}⟩

instance : inhabited (A₁ ≃ₐ[R] A₁) := ⟨1⟩

/-- Algebra equivalences are reflexive. -/
@[refl]
def refl : A₁ ≃ₐ[R] A₁ := 1

@[simp] lemma coe_refl : (@refl R A₁ _ _ _ : A₁ →ₐ[R] A₁) = alg_hom.id R A₁ :=
alg_hom.ext (λ x, rfl)

/-- Algebra equivalences are symmetric. -/
@[symm]
def symm (e : A₁ ≃ₐ[R] A₂) : A₂ ≃ₐ[R] A₁ :=
{ commutes' := λ r, by { rw ←e.to_ring_equiv.symm_apply_apply (algebra_map R A₁ r), congr,
                         change _ = e _, rw e.commutes, },
  ..e.to_ring_equiv.symm, }

@[simp] lemma inv_fun_apply {e : A₁ ≃ₐ[R] A₂} {a : A₂} : e.inv_fun a = e.symm a := rfl

@[simp] lemma symm_symm {e : A₁ ≃ₐ[R] A₂} : e.symm.symm = e :=
by { ext, refl, }

/-- Algebra equivalences are transitive. -/
@[trans]
def trans (e₁ : A₁ ≃ₐ[R] A₂) (e₂ : A₂ ≃ₐ[R] A₃) : A₁ ≃ₐ[R] A₃ :=
{ commutes' := λ r, show e₂.to_fun (e₁.to_fun _) = _, by rw [e₁.commutes', e₂.commutes'],
  ..(e₁.to_ring_equiv.trans e₂.to_ring_equiv), }

@[simp] lemma apply_symm_apply (e : A₁ ≃ₐ[R] A₂) : ∀ x, e (e.symm x) = x :=
  e.to_equiv.apply_symm_apply

@[simp] lemma symm_apply_apply (e : A₁ ≃ₐ[R] A₂) : ∀ x, e.symm (e x) = x :=
  e.to_equiv.symm_apply_apply

@[simp] lemma trans_apply (e₁ : A₁ ≃ₐ[R] A₂) (e₂ : A₂ ≃ₐ[R] A₃) (x : A₁) :
  (e₁.trans e₂) x = e₂ (e₁ x) := rfl

@[simp] lemma comp_symm (e : A₁ ≃ₐ[R] A₂) :
  alg_hom.comp (e : A₁ →ₐ[R] A₂) ↑e.symm = alg_hom.id R A₂ :=
by { ext, simp }

@[simp] lemma symm_comp (e : A₁ ≃ₐ[R] A₂) :
  alg_hom.comp ↑e.symm (e : A₁ →ₐ[R] A₂) = alg_hom.id R A₁ :=
by { ext, simp }

/-- If an algebra morphism has an inverse, it is a algebra isomorphism. -/
def of_alg_hom (f : A₁ →ₐ[R] A₂) (g : A₂ →ₐ[R] A₁) (h₁ : f.comp g = alg_hom.id R A₂) (h₂ : g.comp f = alg_hom.id R A₁) : A₁ ≃ₐ[R] A₂ :=
{ inv_fun   := g,
  left_inv  := alg_hom.ext_iff.1 h₂,
  right_inv := alg_hom.ext_iff.1 h₁,
  ..f }

/-- Promotes a bijective algebra homomorphism to an algebra equivalence. -/
noncomputable def of_bijective (f : A₁ →ₐ[R] A₂) (hf : function.bijective f) : A₁ ≃ₐ[R] A₂ :=
{ .. ring_equiv.of_bijective (f : A₁ →+* A₂) hf, .. f }

/-- Forgetting the multiplicative structures, an equivalence of algebras is a linear equivalence. -/
def to_linear_equiv (e : A₁ ≃ₐ[R] A₂) : A₁ ≃ₗ[R] A₂ :=
{ to_fun    := e.to_fun,
  map_add'  := λ x y, by simp,
  map_smul' := λ r x, by simp [algebra.smul_def''],
  inv_fun   := e.symm.to_fun,
  left_inv  := e.left_inv,
  right_inv := e.right_inv, }

@[simp] lemma to_linear_equiv_apply (e : A₁ ≃ₐ[R] A₂) (x : A₁) : e.to_linear_equiv x = e x := rfl

theorem to_linear_equiv_inj {e₁ e₂ : A₁ ≃ₐ[R] A₂} (H : e₁.to_linear_equiv = e₂.to_linear_equiv) :
  e₁ = e₂ :=
ext $ λ x, show e₁.to_linear_equiv x = e₂.to_linear_equiv x, by rw H

/-- Interpret an algebra equivalence as a linear map. -/
def to_linear_map : A₁ →ₗ[R] A₂ :=
e.to_alg_hom.to_linear_map

@[simp] lemma to_alg_hom_to_linear_map :
  (e : A₁ →ₐ[R] A₂).to_linear_map = e.to_linear_map := rfl

@[simp] lemma to_linear_equiv_to_linear_map :
  e.to_linear_equiv.to_linear_map = e.to_linear_map := rfl

@[simp] lemma to_linear_map_apply (x : A₁) : e.to_linear_map x = e x := rfl

theorem to_linear_map_inj {e₁ e₂ : A₁ ≃ₐ[R] A₂} (H : e₁.to_linear_map = e₂.to_linear_map) :
  e₁ = e₂ :=
ext $ λ x, show e₁.to_linear_map x = e₂.to_linear_map x, by rw H

@[simp] lemma trans_to_linear_map (f : A₁ ≃ₐ[R] A₂) (g : A₂ ≃ₐ[R] A₃) :
  (f.trans g).to_linear_map = g.to_linear_map.comp f.to_linear_map := rfl

end alg_equiv

namespace algebra

variables (R : Type u) (S : Type v) (A : Type w)
include R S A

/-- `comap R S A` is a type alias for `A`, and has an R-algebra structure defined on it
  when `algebra R S` and `algebra S A`. If `S` is an `R`-algebra and `A` is an `S`-algebra then
  `algebra.comap.algebra R S A` can be used to provide `A` with a structure of an `R`-algebra.
  Other than that, `algebra.comap` is now deprecated and replaced with `is_scalar_tower`. -/
/- This is done to avoid a type class search with meta-variables `algebra R ?m_1` and
    `algebra ?m_1 A -/
/- The `nolint` attribute is added because it has unused arguments `R` and `S`, but these are necessary for synthesizing the
     appropriate type classes -/
@[nolint unused_arguments]
def comap : Type w := A

instance comap.inhabited [h : inhabited A] : inhabited (comap R S A) := h
instance comap.semiring [h : semiring A] : semiring (comap R S A) := h
instance comap.ring [h : ring A] : ring (comap R S A) := h
instance comap.comm_semiring [h : comm_semiring A] : comm_semiring (comap R S A) := h
instance comap.comm_ring [h : comm_ring A] : comm_ring (comap R S A) := h

instance comap.algebra' [comm_semiring S] [semiring A] [h : algebra S A] :
  algebra S (comap R S A) := h

/-- Identity homomorphism `A →ₐ[S] comap R S A`. -/
def comap.to_comap [comm_semiring S] [semiring A] [algebra S A] :
  A →ₐ[S] comap R S A := alg_hom.id S A
/-- Identity homomorphism `comap R S A →ₐ[S] A`. -/
def comap.of_comap [comm_semiring S] [semiring A] [algebra S A] :
  comap R S A →ₐ[S] A := alg_hom.id S A

variables [comm_semiring R] [comm_semiring S] [semiring A] [algebra R S] [algebra S A]

/-- `R ⟶ S` induces `S-Alg ⥤ R-Alg` -/
instance comap.algebra : algebra R (comap R S A) :=
{ smul := λ r x, (algebra_map R S r • x : A),
  commutes' := λ r x, algebra.commutes _ _,
  smul_def' := λ _ _, algebra.smul_def _ _,
  .. (algebra_map S A).comp (algebra_map R S) }

/-- Embedding of `S` into `comap R S A`. -/
def to_comap : S →ₐ[R] comap R S A :=
{ commutes' := λ r, rfl,
  .. algebra_map S A }

theorem to_comap_apply (x) : to_comap R S A x = algebra_map S A x := rfl

end algebra

namespace alg_hom

variables {R : Type u} {S : Type v} {A : Type w} {B : Type u₁}
variables [comm_semiring R] [comm_semiring S] [semiring A] [semiring B]
variables [algebra R S] [algebra S A] [algebra S B] (φ : A →ₐ[S] B)
include R

/-- R ⟶ S induces S-Alg ⥤ R-Alg -/
def comap : algebra.comap R S A →ₐ[R] algebra.comap R S B :=
{ commutes' := λ r, φ.commutes (algebra_map R S r)
  ..φ }

end alg_hom

namespace rat

instance algebra_rat {α} [division_ring α] [char_zero α] : algebra ℚ α :=
(rat.cast_hom α).to_algebra' $ λ r x, r.cast_commute x

end rat

<<<<<<< HEAD
/-- A subalgebra is a sub(semi)ring that includes the range of `algebra_map`. -/
structure subalgebra (R : Type u) (A : Type v)
  [comm_semiring R] [semiring A] [algebra R A] extends subsemiring A : Type v :=
(algebra_map_mem' : ∀ r, algebra_map R A r ∈ carrier)

/-- Reinterpret a `subalgebra` as a `subsemiring`. -/
add_decl_doc subalgebra.to_subsemiring

namespace subalgebra

variables {R : Type u} {A : Type v} {B : Type w}
variables [comm_semiring R] [semiring A] [algebra R A] [semiring B] [algebra R B]
include R

instance : has_coe (subalgebra R A) (subsemiring A) :=
⟨λ S, { ..S }⟩

instance : has_mem A (subalgebra R A) :=
⟨λ x S, x ∈ (S : set A)⟩

variables {A}
theorem mem_coe {x : A} {s : subalgebra R A} : x ∈ (s : set A) ↔ x ∈ s :=
iff.rfl

@[ext] theorem ext {S T : subalgebra R A}
  (h : ∀ x : A, x ∈ S ↔ x ∈ T) : S = T :=
by cases S; cases T; congr; ext x; exact h x

theorem ext_iff {S T : subalgebra R A} : S = T ↔ ∀ x : A, x ∈ S ↔ x ∈ T :=
⟨λ h x, by rw h, ext⟩

variables (S : subalgebra R A)

theorem algebra_map_mem (r : R) : algebra_map R A r ∈ S :=
S.algebra_map_mem' r

theorem srange_le : (algebra_map R A).srange ≤ S :=
λ x ⟨r, _, hr⟩, hr ▸ S.algebra_map_mem r

theorem range_subset : set.range (algebra_map R A) ⊆ S :=
λ x ⟨r, hr⟩, hr ▸ S.algebra_map_mem r

theorem range_le : set.range (algebra_map R A) ≤ S :=
S.range_subset

theorem one_mem : (1 : A) ∈ S :=
subsemiring.one_mem S

theorem mul_mem {x y : A} (hx : x ∈ S) (hy : y ∈ S) : x * y ∈ S :=
subsemiring.mul_mem S hx hy

theorem smul_mem {x : A} (hx : x ∈ S) (r : R) : r • x ∈ S :=
(algebra.smul_def r x).symm ▸ S.mul_mem (S.algebra_map_mem r) hx

theorem pow_mem {x : A} (hx : x ∈ S) (n : ℕ) : x ^ n ∈ S :=
subsemiring.pow_mem S hx n

theorem zero_mem : (0 : A) ∈ S :=
subsemiring.zero_mem S

theorem add_mem {x y : A} (hx : x ∈ S) (hy : y ∈ S) : x + y ∈ S :=
subsemiring.add_mem S hx hy

theorem neg_mem {R : Type u} {A : Type v} [comm_ring R] [ring A]
  [algebra R A] (S : subalgebra R A) {x : A} (hx : x ∈ S) : -x ∈ S :=
neg_one_smul R x ▸ S.smul_mem hx _

theorem sub_mem {R : Type u} {A : Type v} [comm_ring R] [ring A]
  [algebra R A] (S : subalgebra R A) {x y : A} (hx : x ∈ S) (hy : y ∈ S) : x - y ∈ S :=
S.add_mem hx $ S.neg_mem hy

theorem nsmul_mem {x : A} (hx : x ∈ S) (n : ℕ) : n •ℕ x ∈ S :=
subsemiring.nsmul_mem S hx n

theorem gsmul_mem {R : Type u} {A : Type v} [comm_ring R] [ring A]
  [algebra R A] (S : subalgebra R A) {x : A} (hx : x ∈ S) (n : ℤ) : n •ℤ x ∈ S :=
int.cases_on n (λ i, S.nsmul_mem hx i) (λ i, S.neg_mem $ S.nsmul_mem hx _)

theorem coe_nat_mem (n : ℕ) : (n : A) ∈ S :=
subsemiring.coe_nat_mem S n

theorem coe_int_mem {R : Type u} {A : Type v} [comm_ring R] [ring A]
  [algebra R A] (S : subalgebra R A) (n : ℤ) : (n : A) ∈ S :=
int.cases_on n (λ i, S.coe_nat_mem i) (λ i, S.neg_mem $ S.coe_nat_mem $ i + 1)

theorem list_prod_mem {L : list A} (h : ∀ x ∈ L, x ∈ S) : L.prod ∈ S :=
subsemiring.list_prod_mem S h

theorem list_sum_mem {L : list A} (h : ∀ x ∈ L, x ∈ S) : L.sum ∈ S :=
subsemiring.list_sum_mem S h

theorem multiset_prod_mem {R : Type u} {A : Type v} [comm_semiring R] [comm_semiring A]
  [algebra R A] (S : subalgebra R A) {m : multiset A} (h : ∀ x ∈ m, x ∈ S) : m.prod ∈ S :=
subsemiring.multiset_prod_mem S m h

theorem multiset_sum_mem {m : multiset A} (h : ∀ x ∈ m, x ∈ S) : m.sum ∈ S :=
subsemiring.multiset_sum_mem S m h

theorem prod_mem {R : Type u} {A : Type v} [comm_semiring R] [comm_semiring A]
  [algebra R A] (S : subalgebra R A) {ι : Type w} {t : finset ι} {f : ι → A}
  (h : ∀ x ∈ t, f x ∈ S) : ∏ x in t, f x ∈ S :=
subsemiring.prod_mem S h

theorem sum_mem {ι : Type w} {t : finset ι} {f : ι → A}
  (h : ∀ x ∈ t, f x ∈ S) : ∑ x in t, f x ∈ S :=
subsemiring.sum_mem S h

instance {R : Type u} {A : Type v} [comm_semiring R] [semiring A] [algebra R A]
  (S : subalgebra R A) : is_add_submonoid (S : set A) :=
{ zero_mem := S.zero_mem,
  add_mem := λ _ _, S.add_mem }

instance {R : Type u} {A : Type v} [comm_semiring R] [semiring A] [algebra R A]
  (S : subalgebra R A) : is_submonoid (S : set A) :=
{ one_mem := S.one_mem,
  mul_mem := λ _ _, S.mul_mem }

/-- A subalgebra over a ring is also a `subring`. -/
def to_subring {R : Type u} {A : Type v} [comm_ring R] [ring A] [algebra R A] (S : subalgebra R A) :
  subring A :=
{ neg_mem' := λ _, S.neg_mem,
  .. S.to_subsemiring }

instance {R : Type u} {A : Type v} [comm_ring R] [ring A] [algebra R A] (S : subalgebra R A) :
  is_subring (S : set A) :=
{ neg_mem := λ _, S.neg_mem }

instance : inhabited S := ⟨0⟩
instance (R : Type u) (A : Type v) [comm_semiring R] [semiring A]
  [algebra R A] (S : subalgebra R A) : semiring S := subsemiring.to_semiring S
instance (R : Type u) (A : Type v) [comm_semiring R] [comm_semiring A]
  [algebra R A] (S : subalgebra R A) : comm_semiring S := subsemiring.to_comm_semiring S
instance (R : Type u) (A : Type v) [comm_ring R] [ring A]
  [algebra R A] (S : subalgebra R A) : ring S := @@subtype.ring _ S.is_subring
instance (R : Type u) (A : Type v) [comm_ring R] [comm_ring A]
  [algebra R A] (S : subalgebra R A) : comm_ring S := @@subtype.comm_ring _ S.is_subring

instance algebra : algebra R S :=
{ smul := λ (c:R) x, ⟨c • x.1, S.smul_mem x.2 c⟩,
  commutes' := λ c x, subtype.eq $ algebra.commutes _ _,
  smul_def' := λ c x, subtype.eq $ algebra.smul_def _ _,
  .. (algebra_map R A).cod_srestrict S $ λ x, S.range_le ⟨x, rfl⟩ }

instance to_algebra {R A B : Type*} [comm_semiring R] [comm_semiring A] [semiring B]
  [algebra R A] [algebra A B] (A₀ : subalgebra R A) : algebra A₀ B :=
algebra.of_subsemiring A₀

instance nontrivial [nontrivial A] : nontrivial S :=
subsemiring.nontrivial S

-- todo: standardize on the names these morphisms
-- compare with submodule.subtype

/-- Embedding of a subalgebra into the algebra. -/
def val : S →ₐ[R] A :=
by refine_struct { to_fun := (coe : S → A) }; intros; refl

@[simp] lemma coe_val : (S.val : S → A) = coe := rfl

lemma val_apply (x : S) : S.val x = (x : A) := rfl

/-- Convert a `subalgebra` to `submodule` -/
def to_submodule : submodule R A :=
{ carrier := S,
  zero_mem' := (0:S).2,
  add_mem' := λ x y hx hy, (⟨x, hx⟩ + ⟨y, hy⟩ : S).2,
  smul_mem' := λ c x hx, (algebra.smul_def c x).symm ▸
    (⟨algebra_map R A c, S.range_le ⟨c, rfl⟩⟩ * ⟨x, hx⟩:S).2 }

instance coe_to_submodule : has_coe (subalgebra R A) (submodule R A) :=
⟨to_submodule⟩

instance to_submodule.is_subring {R : Type u} {A : Type v} [comm_ring R] [ring A] [algebra R A]
  (S : subalgebra R A) : is_subring ((S : submodule R A) : set A) := S.is_subring

@[simp] lemma mem_to_submodule {x} : x ∈ (S : submodule R A) ↔ x ∈ S := iff.rfl

theorem to_submodule_injective {S U : subalgebra R A} (h : (S : submodule R A) = U) : S = U :=
ext $ λ x, by rw [← mem_to_submodule, ← mem_to_submodule, h]

theorem to_submodule_inj {S U : subalgebra R A} : (S : submodule R A) = U ↔ S = U :=
⟨to_submodule_injective, congr_arg _⟩

instance (S : subalgebra R A) : semimodule S (S : submodule R A) :=
{ smul := λ x y, ⟨x * y, S.mul_mem x.2 y.2⟩,
  add_smul := λ x y z, show _ = (⟨x * z + y * z, _⟩ : S), by simp only [add_mul, submodule.coe_add],
  smul_add := λ x y z, show _ = (⟨x * y + x * z, _⟩ : S), by simp only [mul_add, submodule.coe_add],
  mul_smul := λ x y z, by simp only [mul_assoc, subsemiring.coe_mul, subtype.coe_mk],
  one_smul := λ x, by simp only [one_mul, subsemiring.coe_one, submodule.eta],
  smul_zero := λ x, by simp only [mul_zero, submodule.mk_eq_zero, submodule.coe_zero],
  zero_smul := λ x, by simp only [zero_mul, submodule.mk_eq_zero, submodule.coe_zero] }

instance : partial_order (subalgebra R A) :=
{ le := λ S T, (S : set A) ⊆ (T : set A),
  le_refl := λ S, set.subset.refl S,
  le_trans := λ _ _ _, set.subset.trans,
  le_antisymm := λ S T hst hts, ext $ λ x, ⟨@hst x, @hts x⟩ }

/-- Reinterpret an `S`-subalgebra as an `R`-subalgebra in `comap R S A`. -/
def comap {R : Type u} {S : Type v} {A : Type w}
  [comm_semiring R] [comm_semiring S] [semiring A] [algebra R S] [algebra S A]
  (iSB : subalgebra S A) : subalgebra R (algebra.comap R S A) :=
{ algebra_map_mem' := λ r, iSB.algebra_map_mem (algebra_map R S r),
  .. iSB }

/-- If `S` is an `R`-subalgebra of `A` and `T` is an `S`-subalgebra of `A`,
then `T` is an `R`-subalgebra of `A`. -/
def under {R : Type u} {A : Type v} [comm_semiring R] [comm_semiring A]
  {i : algebra R A} (S : subalgebra R A)
  (T : subalgebra S A) : subalgebra R A :=
{ algebra_map_mem' := λ r, T.algebra_map_mem ⟨algebra_map R A r, S.algebra_map_mem r⟩,
  .. T }

/-- Transport a subalgebra via an algebra homomorphism. -/
def map (S : subalgebra R A) (f : A →ₐ[R] B) : subalgebra R B :=
{ algebra_map_mem' := λ r, f.commutes r ▸ set.mem_image_of_mem _ (S.algebra_map_mem r),
  .. subsemiring.map (f : A →+* B) S,}

/-- Preimage of a subalgebra under an algebra homomorphism. -/
def comap' (S : subalgebra R B) (f : A →ₐ[R] B) : subalgebra R A :=
{ algebra_map_mem' := λ r, show f (algebra_map R A r) ∈ S,
    from (f.commutes r).symm ▸ S.algebra_map_mem r,
  .. subsemiring.comap (f : A →+* B) S,}

lemma map_mono {S₁ S₂ : subalgebra R A} {f : A →ₐ[R] B} :
  S₁ ≤ S₂ → S₁.map f ≤ S₂.map f :=
set.image_subset f

theorem map_le {S : subalgebra R A} {f : A →ₐ[R] B} {U : subalgebra R B} :
  map S f ≤ U ↔ S ≤ comap' U f :=
set.image_subset_iff

lemma map_injective {S₁ S₂ : subalgebra R A} (f : A →ₐ[R] B)
  (hf : function.injective f) (ih : S₁.map f = S₂.map f) : S₁ = S₂ :=
ext $ set.ext_iff.1 $ set.image_injective.2 hf $ set.ext $ ext_iff.1 ih

lemma mem_map {S : subalgebra R A} {f : A →ₐ[R] B} {y : B} :
  y ∈ map S f ↔ ∃ x ∈ S, f x = y :=
subsemiring.mem_map

instance integral_domain {R A : Type*} [comm_ring R] [integral_domain A] [algebra R A]
  (S : subalgebra R A) : integral_domain S :=
@subring.domain A _ S _

lemma exists_of_lt {S T : subalgebra R A} (h : S < T) : ∃ x ∈ T, x ∉ S :=
let ⟨x, hxT, hxS⟩ := submodule.exists_of_lt h in ⟨x, hxT, hxS⟩

end subalgebra

namespace alg_hom

variables {R : Type u} {A : Type v} {B : Type w}
variables [comm_semiring R] [semiring A] [semiring B] [algebra R A] [algebra R B]
variables (φ : A →ₐ[R] B)

/-- Range of an `alg_hom` as a subalgebra. -/
protected def range (φ : A →ₐ[R] B) : subalgebra R B :=
{ algebra_map_mem' := λ r, ⟨algebra_map R A r, set.mem_univ _, φ.commutes r⟩,
  .. φ.to_ring_hom.srange }

@[simp] lemma mem_range (φ : A →ₐ[R] B) {y : B} :
  y ∈ φ.range ↔ ∃ x, φ x = y := ring_hom.mem_srange

@[simp] lemma coe_range (φ : A →ₐ[R] B) : (φ.range : set B) = set.range φ :=
by { ext, rw [subalgebra.mem_coe, mem_range], refl }

/-- Restrict the codomain of an algebra homomorphism. -/
def cod_restrict (f : A →ₐ[R] B) (S : subalgebra R B) (hf : ∀ x, f x ∈ S) : A →ₐ[R] S :=
{ commutes' := λ r, subtype.eq $ f.commutes r,
  .. ring_hom.cod_srestrict (f : A →+* B) S hf }

theorem injective_cod_restrict (f : A →ₐ[R] B) (S : subalgebra R B) (hf : ∀ x, f x ∈ S) :
  function.injective (f.cod_restrict S hf) ↔ function.injective f :=
⟨λ H x y hxy, H $ subtype.eq hxy, λ H x y hxy, H (congr_arg subtype.val hxy : _)⟩

end alg_hom

=======
>>>>>>> 85117294
namespace algebra

variables (R : Type u) (A : Type v)

variables [comm_semiring R] [semiring A] [algebra R A]

/-- `algebra_map` as an `alg_hom`. -/
def of_id : R →ₐ[R] A :=
{ commutes' := λ _, rfl, .. algebra_map R A }
variables {R}

theorem of_id_apply (r) : of_id R A r = algebra_map R A r := rfl

end algebra

section nat

variables (R : Type*) [semiring R]

/-- Reinterpret a `ring_hom` as an `ℕ`-algebra homomorphism. -/
def alg_hom_nat
  {R : Type u} [semiring R] [algebra ℕ R]
  {S : Type v} [semiring S] [algebra ℕ S]
  (f : R →+* S) : R →ₐ[ℕ] S :=
{ commutes' := λ i, show f _ = _, by simp, .. f }

/-- Semiring ⥤ ℕ-Alg -/
instance algebra_nat : algebra ℕ R :=
{ commutes' := nat.cast_commute,
  smul_def' := λ _ _, nsmul_eq_mul _ _,
  .. nat.cast_ring_hom R }

section span_nat
open submodule

lemma span_nat_eq_add_group_closure (s : set R) :
  (span ℕ s).to_add_submonoid = add_submonoid.closure s :=
eq.symm $ add_submonoid.closure_eq_of_le subset_span $ λ x hx, span_induction hx
  (λ x hx, add_submonoid.subset_closure hx) (add_submonoid.zero_mem _)
  (λ _ _, add_submonoid.add_mem _) (λ _ _ _, add_submonoid.nsmul_mem _ ‹_› _)

@[simp] lemma span_nat_eq (s : add_submonoid R) : (span ℕ (s : set R)).to_add_submonoid = s :=
by rw [span_nat_eq_add_group_closure, s.closure_eq]

end span_nat

end nat

section int

variables (R : Type*) [ring R]

/-- Reinterpret a `ring_hom` as a `ℤ`-algebra homomorphism. -/
def alg_hom_int
  {R : Type u} [comm_ring R] [algebra ℤ R]
  {S : Type v} [comm_ring S] [algebra ℤ S]
  (f : R →+* S) : R →ₐ[ℤ] S :=
{ commutes' := λ i, show f _ = _, by simp, .. f }

/-- Ring ⥤ ℤ-Alg -/
instance algebra_int : algebra ℤ R :=
{ commutes' := int.cast_commute,
  smul_def' := λ _ _, gsmul_eq_mul _ _,
  .. int.cast_ring_hom R }

/--
Promote a ring homomorphisms to a `ℤ`-algebra homomorphism.
-/
def ring_hom.to_int_alg_hom {R S : Type*} [ring R] [ring S] (f : R →+* S) : R →ₐ[ℤ] S :=
{ commutes' := λ n, by simp,
  .. f }

variables {R}

section
variables {S : Type*} [ring S]

instance int_algebra_subsingleton : subsingleton (algebra ℤ S) :=
⟨λ P Q, by { ext, simp, }⟩
end

section
variables {S : Type*} [semiring S]

instance nat_algebra_subsingleton : subsingleton (algebra ℕ S) :=
⟨λ P Q, by { ext, simp, }⟩
end

section span_int
open submodule

lemma span_int_eq_add_group_closure (s : set R) :
  (span ℤ s).to_add_subgroup = add_subgroup.closure s :=
eq.symm $ add_subgroup.closure_eq_of_le _ subset_span $ λ x hx, span_induction hx
  (λ x hx, add_subgroup.subset_closure hx) (add_subgroup.zero_mem _)
  (λ _ _, add_subgroup.add_mem _) (λ _ _ _, add_subgroup.gsmul_mem _ ‹_› _)

@[simp] lemma span_int_eq (s : add_subgroup R) : (span ℤ (s : set R)).to_add_subgroup = s :=
by rw [span_int_eq_add_group_closure, s.closure_eq]

end span_int

end int

/-!
The R-algebra structure on `Π i : I, A i` when each `A i` is an R-algebra.

We couldn't set this up back in `algebra.pi_instances` because this file imports it.
-/
namespace pi

variable {I : Type u}     -- The indexing type
variable {f : I → Type v} -- The family of types already equipped with instances
variables (x y : Π i, f i) (i : I)
variables (I f)

instance algebra (α) {r : comm_semiring α}
  [s : ∀ i, semiring (f i)] [∀ i, algebra α (f i)] :
  algebra α (Π i : I, f i) :=
{ commutes' := λ a f, begin ext, simp [algebra.commutes], end,
  smul_def' := λ a f, begin ext, simp [algebra.smul_def''], end,
  ..pi.ring_hom (λ i, algebra_map α (f i)) }

@[simp] lemma algebra_map_apply (α) {r : comm_semiring α}
  [s : ∀ i, semiring (f i)] [∀ i, algebra α (f i)] (a : α) (i : I) :
  algebra_map α (Π i, f i) a i = algebra_map α (f i) a := rfl

-- One could also build a `Π i, R i`-algebra structure on `Π i, A i`,
-- when each `A i` is an `R i`-algebra, although I'm not sure that it's useful.

end pi

section is_scalar_tower

variables {R : Type*} [comm_semiring R]
variables (A : Type*) [semiring A] [algebra R A]
variables {M : Type*} [add_comm_monoid M] [semimodule A M] [semimodule R M] [is_scalar_tower R A M]
variables {N : Type*} [add_comm_monoid N] [semimodule A N] [semimodule R N] [is_scalar_tower R A N]

lemma algebra_compatible_smul (r : R) (m : M) : r • m = ((algebra_map R A) r) • m :=
by rw [←(one_smul A m), ←smul_assoc, algebra.smul_def, mul_one, one_smul]

variable {A}

lemma smul_algebra_smul_comm (r : R) (a : A) (m : M) : a • r • m = r • a • m :=
by rw [algebra_compatible_smul A r (a • m), smul_smul, algebra.commutes, mul_smul, ←algebra_compatible_smul]

@[simp] lemma map_smul_eq_smul_map (f : M →ₗ[A] N) (r : R) (m : M) :
  f (r • m) = r • f m :=
by rw [algebra_compatible_smul A r m, linear_map.map_smul, ←algebra_compatible_smul A r (f m)]

instance : has_coe (M →ₗ[A] N) (M →ₗ[R] N) :=
⟨λ f, ⟨f.to_fun, λ x y, f.map_add' x y, λ r n, map_smul_eq_smul_map _ _ _⟩⟩

/-- If we have a scalar tower R/A/M, an `A`-submodule of `M` is also an `R`-submodule. -/
def submodule.scalar_tower_map (p : submodule A M) : submodule R M :=
{ carrier := p.carrier,
  zero_mem' := p.zero_mem,
  smul_mem' := λ c e h, (algebra_compatible_smul A c e).symm ▸ p.smul_mem _ h,
  add_mem' := λ x y hx hy, p.add_mem hx hy, }

/-- `submodule.scalar_tower_map` is an order embedding of submodules. -/
def submodule.scalar_tower_order_embedding :
  submodule A M ↪o submodule R M :=
{ to_fun := submodule.scalar_tower_map,
  inj' := λ p q h, submodule.coe_injective
      (show p.scalar_tower_map.carrier = q.scalar_tower_map.carrier, by rw h),
  map_rel_iff' := λ p q, iff.rfl }

end is_scalar_tower

section restrict_scalars
/- In this section, we describe restriction of scalars: if `S` is an algebra over `R`, then
`S`-modules are also `R`-modules. -/

section semimodule

variables (R : Type*) [comm_semiring R] (S : Type*) [semiring S] [algebra R S]
variables (E : Type*) [add_comm_monoid E] [semimodule S E]
variables {F : Type*} [add_comm_monoid F] [semimodule S F]

/--
When `E` is a module over a ring `S`, and `S` is an algebra over `R`, then `E` inherits a
module structure over `R`, called `module.restrict_scalars' R S E`.
We do not register this as an instance as `S` can not be inferred.
-/
def semimodule.restrict_scalars' : semimodule R E :=
{ smul      := λ c x, (algebra_map R S c) • x,
  one_smul  := by simp,
  mul_smul  := by simp [mul_smul],
  smul_add  := by simp [smul_add],
  smul_zero := by simp [smul_zero],
  add_smul  := by simp [add_smul],
  zero_smul := by simp [zero_smul] }

/--
When `E` is a module over a ring `S`, and `S` is an algebra over `R`, then `E` inherits a
module structure over `R`, provided as a type synonym `module.restrict_scalars R S E := E`.

When the `R`-module structure on `E` is registered directly (using `module.restrict_scalars'` for
instance, or for `S = ℂ` and `R = ℝ`), theorems on `module.restrict_scalars R S E` can be directly
applied to `E` as these types are the same for the kernel.
-/
@[nolint unused_arguments]
def semimodule.restrict_scalars (R : Type*) (S : Type*) (E : Type*) : Type* := E

instance (R : Type*) (S : Type*) (E : Type*) [I : inhabited E] :
  inhabited (semimodule.restrict_scalars R S E) := I

instance (R : Type*) (S : Type*) (E : Type*) [I : add_comm_monoid E] :
  add_comm_monoid (semimodule.restrict_scalars R S E) := I

instance semimodule.restrict_scalars.module_orig (R : Type*) (S : Type*) [semiring S]
  (E : Type*) [add_comm_monoid E] [I : semimodule S E] :
  semimodule S (semimodule.restrict_scalars R S E) := I

instance : semimodule R (semimodule.restrict_scalars R S E) :=
(semimodule.restrict_scalars' R S E : semimodule R E)

lemma semimodule.restrict_scalars_smul_def (c : R) (x : semimodule.restrict_scalars R S E) :
  c • x = ((algebra_map R S c) • x : E) := rfl

/--
`module.restrict_scalars R S S` is `R`-linearly equivalent to the original algebra `S`.

Unfortunately these structures are not generally definitionally equal:
the `R`-module structure on `S` is part of the data of `S`,
while the `R`-module structure on `module.restrict_scalars R S S`
comes from the ring homomorphism `R →+* S`, which is a separate part of the data of `S`.
The field `algebra.smul_def'` gives the equation we need here.
-/
def algebra.restrict_scalars_equiv :
  (semimodule.restrict_scalars R S S) ≃ₗ[R] S :=
{ to_fun := λ s, s,
  inv_fun := λ s, s,
  left_inv := λ s, rfl,
  right_inv := λ s, rfl,
  map_add' := λ x y, rfl,
  map_smul' := λ c x, (algebra.smul_def' _ _).symm, }

@[simp]
lemma algebra.restrict_scalars_equiv_apply (s : S) :
  algebra.restrict_scalars_equiv R S s = s := rfl
@[simp]
lemma algebra.restrict_scalars_equiv_symm_apply (s : S) :
  (algebra.restrict_scalars_equiv R S).symm s = s := rfl

variables {S E}

open semimodule

instance : is_scalar_tower R S (restrict_scalars R S E) :=
⟨λ r s e, by { rw [algebra.smul_def, mul_smul], refl }⟩

/--
`V.restrict_scalars R` is the `R`-submodule of the `R`-module given by restriction of scalars,
corresponding to `V`, an `S`-submodule of the original `S`-module.
-/
@[simps]
def submodule.restrict_scalars (V : submodule S E) : submodule R (restrict_scalars R S E) :=
{ carrier := V.carrier,
  zero_mem' := V.zero_mem,
  smul_mem' := λ c e h, V.smul_mem _ h,
  add_mem' := λ x y hx hy, V.add_mem hx hy, }

@[simp]
lemma submodule.restrict_scalars_mem (V : submodule S E) (e : E) :
  e ∈ V.restrict_scalars R ↔ e ∈ V :=
iff.refl _

@[simp]
lemma submodule.restrict_scalars_bot :
  submodule.restrict_scalars R (⊥ : submodule S E) = ⊥ :=
rfl

@[simp]
lemma submodule.restrict_scalars_top :
  submodule.restrict_scalars R (⊤ : submodule S E) = ⊤ :=
rfl

/-- The `R`-linear map induced by an `S`-linear map when `S` is an algebra over `R`. -/
def linear_map.restrict_scalars (f : E →ₗ[S] F) :
  (restrict_scalars R S E) →ₗ[R] (restrict_scalars R S F) :=
{ to_fun := f.to_fun,
  map_add' := λx y, f.map_add x y,
  map_smul' := λc x, f.map_smul (algebra_map R S c) x }

@[simp, norm_cast squash] lemma linear_map.coe_restrict_scalars_eq_coe (f : E →ₗ[S] F) :
  (f.restrict_scalars R : E → F) = f := rfl

@[simp]
lemma restrict_scalars_ker (f : E →ₗ[S] F) :
  (f.restrict_scalars R).ker = submodule.restrict_scalars R f.ker :=
rfl

/-- `A`-linearly coerce a `R`-linear map from `M` to `R` to a function, given an algebra `A` over
a commutative semiring `R` and `M` a semimodule over `R`. -/
def linear_map.lto_fun (R : Type u) (M : Type v) (A : Type w)
  [comm_semiring R] [add_comm_monoid M] [semimodule R M] [comm_ring A] [algebra R A] :
  (M →ₗ[R] A) →ₗ[A] (M → A) :=
{ to_fun := linear_map.to_fun,
  map_add' := λ f g, rfl,
  map_smul' := λ c f, rfl }

end semimodule

section module

instance (R : Type*) (S : Type*) (E : Type*) [I : add_comm_group E] :
  add_comm_group (semimodule.restrict_scalars R S E) := I

end module

end restrict_scalars

section extend_scalars
/-! When `V` is an `R`-module and `W` is an `S`-module, where `S` is an algebra over `R`, then
the collection of `R`-linear maps from `V` to `W` admits an `S`-module structure, given by
multiplication in the target -/

variables (R : Type*) [comm_semiring R] (S : Type*) [semiring S] [algebra R S]
  (V : Type*) [add_comm_monoid V] [semimodule R V]
  (W : Type*) [add_comm_monoid W] [semimodule S W]

/-- The set of `R`-linear maps admits an `S`-action by left multiplication -/
instance linear_map.has_scalar_extend_scalars :
  has_scalar S (V →ₗ[R] (semimodule.restrict_scalars R S W)) :=
{ smul := λ r f,
  { to_fun := λ v, r • f v,
    map_add' := by simp [smul_add],
    map_smul' := λ c x, by rw [linear_map.map_smul, smul_algebra_smul_comm] }}

/-- The set of `R`-linear maps is an `S`-module-/
instance linear_map.module_extend_scalars :
  semimodule S (V →ₗ[R] (semimodule.restrict_scalars R S W)) :=
{ one_smul := λ f, by { ext v, simp [(•)] },
  mul_smul := λ r r' f, by { ext v, simp [(•), smul_smul] },
  smul_add := λ r f g, by { ext v, simp [(•), smul_add] },
  smul_zero := λ r, by { ext v, simp [(•)] },
  add_smul := λ r r' f, by { ext v, simp [(•), add_smul] },
  zero_smul := λ f, by { ext v, simp [(•)] } }

variables {R S V W}

/-- When `f` is a linear map taking values in `S`, then `λb, f b • x` is a linear map. -/
def smul_algebra_right (f : V →ₗ[R] S) (x : semimodule.restrict_scalars R S W) :
  V →ₗ[R] (semimodule.restrict_scalars R S W) :=
{ to_fun := λb, f b • x,
  map_add' := by simp [add_smul],
  map_smul' := λ b y, by { simp [algebra.smul_def, ← smul_smul], refl } }

@[simp] theorem smul_algebra_right_apply
  (f : V →ₗ[R] S) (x : semimodule.restrict_scalars R S W) (c : V) :
  smul_algebra_right f x c = f c • x := rfl

end extend_scalars

/-!
When `V` and `W` are `S`-modules, for some `R`-algebra `S`,
the collection of `S`-linear maps from `V` to `W` forms an `R`-module.
(But not generally an `S`-module, because `S` may be non-commutative.)
-/

section module_of_linear_maps

variables (R : Type*) [comm_semiring R] (S : Type*) [semiring S] [algebra R S]
  (V : Type*) [add_comm_monoid V] [semimodule S V]
  (W : Type*) [add_comm_monoid W] [semimodule S W]

/--
For `r : R`, and `f : V →ₗ[S] W` (where `S` is an `R`-algebra) we define
`(r • f) v = f (r • v)`.
-/
def linear_map_algebra_has_scalar : has_scalar R (V →ₗ[S] W) :=
{ smul := λ r f,
  { to_fun := λ v, f ((algebra_map R S r) • v),
    map_add' := λ x y, by simp [smul_add],
    map_smul' := λ s v, by simp [smul_smul, algebra.commutes], } }

local attribute [instance] linear_map_algebra_has_scalar

/-- The `R`-module structure on `S`-linear maps, for `S` an `R`-algebra. -/
def linear_map_algebra_module : semimodule R (V →ₗ[S] W) :=
{ one_smul := λ f, begin ext v, dsimp [(•)], simp, end,
  mul_smul := λ r r' f,
  begin
    ext v, dsimp [(•)],
    rw [linear_map.map_smul, linear_map.map_smul, linear_map.map_smul, ring_hom.map_mul,
        smul_smul, algebra.commutes],
  end,
  smul_zero := λ r, by { ext v, dsimp [(•)], refl, },
  smul_add := λ r f g, by { ext v, dsimp [(•)], simp [linear_map.map_add], },
  zero_smul := λ f, by { ext v, dsimp [(•)], simp, },
  add_smul := λ r r' f, by { ext v, dsimp [(•)], simp [add_smul], }, }

local attribute [instance] linear_map_algebra_module

variables {R S V W}
@[simp]
lemma linear_map_algebra_module.smul_apply (c : R) (f : V →ₗ[S] W) (v : V) :
  (c • f) v = (c • (f v) : semimodule.restrict_scalars R S W) :=
begin
  erw [linear_map.map_smul],
  refl,
end

end module_of_linear_maps<|MERGE_RESOLUTION|>--- conflicted
+++ resolved
@@ -832,286 +832,6 @@
 
 end rat
 
-<<<<<<< HEAD
-/-- A subalgebra is a sub(semi)ring that includes the range of `algebra_map`. -/
-structure subalgebra (R : Type u) (A : Type v)
-  [comm_semiring R] [semiring A] [algebra R A] extends subsemiring A : Type v :=
-(algebra_map_mem' : ∀ r, algebra_map R A r ∈ carrier)
-
-/-- Reinterpret a `subalgebra` as a `subsemiring`. -/
-add_decl_doc subalgebra.to_subsemiring
-
-namespace subalgebra
-
-variables {R : Type u} {A : Type v} {B : Type w}
-variables [comm_semiring R] [semiring A] [algebra R A] [semiring B] [algebra R B]
-include R
-
-instance : has_coe (subalgebra R A) (subsemiring A) :=
-⟨λ S, { ..S }⟩
-
-instance : has_mem A (subalgebra R A) :=
-⟨λ x S, x ∈ (S : set A)⟩
-
-variables {A}
-theorem mem_coe {x : A} {s : subalgebra R A} : x ∈ (s : set A) ↔ x ∈ s :=
-iff.rfl
-
-@[ext] theorem ext {S T : subalgebra R A}
-  (h : ∀ x : A, x ∈ S ↔ x ∈ T) : S = T :=
-by cases S; cases T; congr; ext x; exact h x
-
-theorem ext_iff {S T : subalgebra R A} : S = T ↔ ∀ x : A, x ∈ S ↔ x ∈ T :=
-⟨λ h x, by rw h, ext⟩
-
-variables (S : subalgebra R A)
-
-theorem algebra_map_mem (r : R) : algebra_map R A r ∈ S :=
-S.algebra_map_mem' r
-
-theorem srange_le : (algebra_map R A).srange ≤ S :=
-λ x ⟨r, _, hr⟩, hr ▸ S.algebra_map_mem r
-
-theorem range_subset : set.range (algebra_map R A) ⊆ S :=
-λ x ⟨r, hr⟩, hr ▸ S.algebra_map_mem r
-
-theorem range_le : set.range (algebra_map R A) ≤ S :=
-S.range_subset
-
-theorem one_mem : (1 : A) ∈ S :=
-subsemiring.one_mem S
-
-theorem mul_mem {x y : A} (hx : x ∈ S) (hy : y ∈ S) : x * y ∈ S :=
-subsemiring.mul_mem S hx hy
-
-theorem smul_mem {x : A} (hx : x ∈ S) (r : R) : r • x ∈ S :=
-(algebra.smul_def r x).symm ▸ S.mul_mem (S.algebra_map_mem r) hx
-
-theorem pow_mem {x : A} (hx : x ∈ S) (n : ℕ) : x ^ n ∈ S :=
-subsemiring.pow_mem S hx n
-
-theorem zero_mem : (0 : A) ∈ S :=
-subsemiring.zero_mem S
-
-theorem add_mem {x y : A} (hx : x ∈ S) (hy : y ∈ S) : x + y ∈ S :=
-subsemiring.add_mem S hx hy
-
-theorem neg_mem {R : Type u} {A : Type v} [comm_ring R] [ring A]
-  [algebra R A] (S : subalgebra R A) {x : A} (hx : x ∈ S) : -x ∈ S :=
-neg_one_smul R x ▸ S.smul_mem hx _
-
-theorem sub_mem {R : Type u} {A : Type v} [comm_ring R] [ring A]
-  [algebra R A] (S : subalgebra R A) {x y : A} (hx : x ∈ S) (hy : y ∈ S) : x - y ∈ S :=
-S.add_mem hx $ S.neg_mem hy
-
-theorem nsmul_mem {x : A} (hx : x ∈ S) (n : ℕ) : n •ℕ x ∈ S :=
-subsemiring.nsmul_mem S hx n
-
-theorem gsmul_mem {R : Type u} {A : Type v} [comm_ring R] [ring A]
-  [algebra R A] (S : subalgebra R A) {x : A} (hx : x ∈ S) (n : ℤ) : n •ℤ x ∈ S :=
-int.cases_on n (λ i, S.nsmul_mem hx i) (λ i, S.neg_mem $ S.nsmul_mem hx _)
-
-theorem coe_nat_mem (n : ℕ) : (n : A) ∈ S :=
-subsemiring.coe_nat_mem S n
-
-theorem coe_int_mem {R : Type u} {A : Type v} [comm_ring R] [ring A]
-  [algebra R A] (S : subalgebra R A) (n : ℤ) : (n : A) ∈ S :=
-int.cases_on n (λ i, S.coe_nat_mem i) (λ i, S.neg_mem $ S.coe_nat_mem $ i + 1)
-
-theorem list_prod_mem {L : list A} (h : ∀ x ∈ L, x ∈ S) : L.prod ∈ S :=
-subsemiring.list_prod_mem S h
-
-theorem list_sum_mem {L : list A} (h : ∀ x ∈ L, x ∈ S) : L.sum ∈ S :=
-subsemiring.list_sum_mem S h
-
-theorem multiset_prod_mem {R : Type u} {A : Type v} [comm_semiring R] [comm_semiring A]
-  [algebra R A] (S : subalgebra R A) {m : multiset A} (h : ∀ x ∈ m, x ∈ S) : m.prod ∈ S :=
-subsemiring.multiset_prod_mem S m h
-
-theorem multiset_sum_mem {m : multiset A} (h : ∀ x ∈ m, x ∈ S) : m.sum ∈ S :=
-subsemiring.multiset_sum_mem S m h
-
-theorem prod_mem {R : Type u} {A : Type v} [comm_semiring R] [comm_semiring A]
-  [algebra R A] (S : subalgebra R A) {ι : Type w} {t : finset ι} {f : ι → A}
-  (h : ∀ x ∈ t, f x ∈ S) : ∏ x in t, f x ∈ S :=
-subsemiring.prod_mem S h
-
-theorem sum_mem {ι : Type w} {t : finset ι} {f : ι → A}
-  (h : ∀ x ∈ t, f x ∈ S) : ∑ x in t, f x ∈ S :=
-subsemiring.sum_mem S h
-
-instance {R : Type u} {A : Type v} [comm_semiring R] [semiring A] [algebra R A]
-  (S : subalgebra R A) : is_add_submonoid (S : set A) :=
-{ zero_mem := S.zero_mem,
-  add_mem := λ _ _, S.add_mem }
-
-instance {R : Type u} {A : Type v} [comm_semiring R] [semiring A] [algebra R A]
-  (S : subalgebra R A) : is_submonoid (S : set A) :=
-{ one_mem := S.one_mem,
-  mul_mem := λ _ _, S.mul_mem }
-
-/-- A subalgebra over a ring is also a `subring`. -/
-def to_subring {R : Type u} {A : Type v} [comm_ring R] [ring A] [algebra R A] (S : subalgebra R A) :
-  subring A :=
-{ neg_mem' := λ _, S.neg_mem,
-  .. S.to_subsemiring }
-
-instance {R : Type u} {A : Type v} [comm_ring R] [ring A] [algebra R A] (S : subalgebra R A) :
-  is_subring (S : set A) :=
-{ neg_mem := λ _, S.neg_mem }
-
-instance : inhabited S := ⟨0⟩
-instance (R : Type u) (A : Type v) [comm_semiring R] [semiring A]
-  [algebra R A] (S : subalgebra R A) : semiring S := subsemiring.to_semiring S
-instance (R : Type u) (A : Type v) [comm_semiring R] [comm_semiring A]
-  [algebra R A] (S : subalgebra R A) : comm_semiring S := subsemiring.to_comm_semiring S
-instance (R : Type u) (A : Type v) [comm_ring R] [ring A]
-  [algebra R A] (S : subalgebra R A) : ring S := @@subtype.ring _ S.is_subring
-instance (R : Type u) (A : Type v) [comm_ring R] [comm_ring A]
-  [algebra R A] (S : subalgebra R A) : comm_ring S := @@subtype.comm_ring _ S.is_subring
-
-instance algebra : algebra R S :=
-{ smul := λ (c:R) x, ⟨c • x.1, S.smul_mem x.2 c⟩,
-  commutes' := λ c x, subtype.eq $ algebra.commutes _ _,
-  smul_def' := λ c x, subtype.eq $ algebra.smul_def _ _,
-  .. (algebra_map R A).cod_srestrict S $ λ x, S.range_le ⟨x, rfl⟩ }
-
-instance to_algebra {R A B : Type*} [comm_semiring R] [comm_semiring A] [semiring B]
-  [algebra R A] [algebra A B] (A₀ : subalgebra R A) : algebra A₀ B :=
-algebra.of_subsemiring A₀
-
-instance nontrivial [nontrivial A] : nontrivial S :=
-subsemiring.nontrivial S
-
--- todo: standardize on the names these morphisms
--- compare with submodule.subtype
-
-/-- Embedding of a subalgebra into the algebra. -/
-def val : S →ₐ[R] A :=
-by refine_struct { to_fun := (coe : S → A) }; intros; refl
-
-@[simp] lemma coe_val : (S.val : S → A) = coe := rfl
-
-lemma val_apply (x : S) : S.val x = (x : A) := rfl
-
-/-- Convert a `subalgebra` to `submodule` -/
-def to_submodule : submodule R A :=
-{ carrier := S,
-  zero_mem' := (0:S).2,
-  add_mem' := λ x y hx hy, (⟨x, hx⟩ + ⟨y, hy⟩ : S).2,
-  smul_mem' := λ c x hx, (algebra.smul_def c x).symm ▸
-    (⟨algebra_map R A c, S.range_le ⟨c, rfl⟩⟩ * ⟨x, hx⟩:S).2 }
-
-instance coe_to_submodule : has_coe (subalgebra R A) (submodule R A) :=
-⟨to_submodule⟩
-
-instance to_submodule.is_subring {R : Type u} {A : Type v} [comm_ring R] [ring A] [algebra R A]
-  (S : subalgebra R A) : is_subring ((S : submodule R A) : set A) := S.is_subring
-
-@[simp] lemma mem_to_submodule {x} : x ∈ (S : submodule R A) ↔ x ∈ S := iff.rfl
-
-theorem to_submodule_injective {S U : subalgebra R A} (h : (S : submodule R A) = U) : S = U :=
-ext $ λ x, by rw [← mem_to_submodule, ← mem_to_submodule, h]
-
-theorem to_submodule_inj {S U : subalgebra R A} : (S : submodule R A) = U ↔ S = U :=
-⟨to_submodule_injective, congr_arg _⟩
-
-instance (S : subalgebra R A) : semimodule S (S : submodule R A) :=
-{ smul := λ x y, ⟨x * y, S.mul_mem x.2 y.2⟩,
-  add_smul := λ x y z, show _ = (⟨x * z + y * z, _⟩ : S), by simp only [add_mul, submodule.coe_add],
-  smul_add := λ x y z, show _ = (⟨x * y + x * z, _⟩ : S), by simp only [mul_add, submodule.coe_add],
-  mul_smul := λ x y z, by simp only [mul_assoc, subsemiring.coe_mul, subtype.coe_mk],
-  one_smul := λ x, by simp only [one_mul, subsemiring.coe_one, submodule.eta],
-  smul_zero := λ x, by simp only [mul_zero, submodule.mk_eq_zero, submodule.coe_zero],
-  zero_smul := λ x, by simp only [zero_mul, submodule.mk_eq_zero, submodule.coe_zero] }
-
-instance : partial_order (subalgebra R A) :=
-{ le := λ S T, (S : set A) ⊆ (T : set A),
-  le_refl := λ S, set.subset.refl S,
-  le_trans := λ _ _ _, set.subset.trans,
-  le_antisymm := λ S T hst hts, ext $ λ x, ⟨@hst x, @hts x⟩ }
-
-/-- Reinterpret an `S`-subalgebra as an `R`-subalgebra in `comap R S A`. -/
-def comap {R : Type u} {S : Type v} {A : Type w}
-  [comm_semiring R] [comm_semiring S] [semiring A] [algebra R S] [algebra S A]
-  (iSB : subalgebra S A) : subalgebra R (algebra.comap R S A) :=
-{ algebra_map_mem' := λ r, iSB.algebra_map_mem (algebra_map R S r),
-  .. iSB }
-
-/-- If `S` is an `R`-subalgebra of `A` and `T` is an `S`-subalgebra of `A`,
-then `T` is an `R`-subalgebra of `A`. -/
-def under {R : Type u} {A : Type v} [comm_semiring R] [comm_semiring A]
-  {i : algebra R A} (S : subalgebra R A)
-  (T : subalgebra S A) : subalgebra R A :=
-{ algebra_map_mem' := λ r, T.algebra_map_mem ⟨algebra_map R A r, S.algebra_map_mem r⟩,
-  .. T }
-
-/-- Transport a subalgebra via an algebra homomorphism. -/
-def map (S : subalgebra R A) (f : A →ₐ[R] B) : subalgebra R B :=
-{ algebra_map_mem' := λ r, f.commutes r ▸ set.mem_image_of_mem _ (S.algebra_map_mem r),
-  .. subsemiring.map (f : A →+* B) S,}
-
-/-- Preimage of a subalgebra under an algebra homomorphism. -/
-def comap' (S : subalgebra R B) (f : A →ₐ[R] B) : subalgebra R A :=
-{ algebra_map_mem' := λ r, show f (algebra_map R A r) ∈ S,
-    from (f.commutes r).symm ▸ S.algebra_map_mem r,
-  .. subsemiring.comap (f : A →+* B) S,}
-
-lemma map_mono {S₁ S₂ : subalgebra R A} {f : A →ₐ[R] B} :
-  S₁ ≤ S₂ → S₁.map f ≤ S₂.map f :=
-set.image_subset f
-
-theorem map_le {S : subalgebra R A} {f : A →ₐ[R] B} {U : subalgebra R B} :
-  map S f ≤ U ↔ S ≤ comap' U f :=
-set.image_subset_iff
-
-lemma map_injective {S₁ S₂ : subalgebra R A} (f : A →ₐ[R] B)
-  (hf : function.injective f) (ih : S₁.map f = S₂.map f) : S₁ = S₂ :=
-ext $ set.ext_iff.1 $ set.image_injective.2 hf $ set.ext $ ext_iff.1 ih
-
-lemma mem_map {S : subalgebra R A} {f : A →ₐ[R] B} {y : B} :
-  y ∈ map S f ↔ ∃ x ∈ S, f x = y :=
-subsemiring.mem_map
-
-instance integral_domain {R A : Type*} [comm_ring R] [integral_domain A] [algebra R A]
-  (S : subalgebra R A) : integral_domain S :=
-@subring.domain A _ S _
-
-lemma exists_of_lt {S T : subalgebra R A} (h : S < T) : ∃ x ∈ T, x ∉ S :=
-let ⟨x, hxT, hxS⟩ := submodule.exists_of_lt h in ⟨x, hxT, hxS⟩
-
-end subalgebra
-
-namespace alg_hom
-
-variables {R : Type u} {A : Type v} {B : Type w}
-variables [comm_semiring R] [semiring A] [semiring B] [algebra R A] [algebra R B]
-variables (φ : A →ₐ[R] B)
-
-/-- Range of an `alg_hom` as a subalgebra. -/
-protected def range (φ : A →ₐ[R] B) : subalgebra R B :=
-{ algebra_map_mem' := λ r, ⟨algebra_map R A r, set.mem_univ _, φ.commutes r⟩,
-  .. φ.to_ring_hom.srange }
-
-@[simp] lemma mem_range (φ : A →ₐ[R] B) {y : B} :
-  y ∈ φ.range ↔ ∃ x, φ x = y := ring_hom.mem_srange
-
-@[simp] lemma coe_range (φ : A →ₐ[R] B) : (φ.range : set B) = set.range φ :=
-by { ext, rw [subalgebra.mem_coe, mem_range], refl }
-
-/-- Restrict the codomain of an algebra homomorphism. -/
-def cod_restrict (f : A →ₐ[R] B) (S : subalgebra R B) (hf : ∀ x, f x ∈ S) : A →ₐ[R] S :=
-{ commutes' := λ r, subtype.eq $ f.commutes r,
-  .. ring_hom.cod_srestrict (f : A →+* B) S hf }
-
-theorem injective_cod_restrict (f : A →ₐ[R] B) (S : subalgebra R B) (hf : ∀ x, f x ∈ S) :
-  function.injective (f.cod_restrict S hf) ↔ function.injective f :=
-⟨λ H x y hxy, H $ subtype.eq hxy, λ H x y hxy, H (congr_arg subtype.val hxy : _)⟩
-
-end alg_hom
-
-=======
->>>>>>> 85117294
 namespace algebra
 
 variables (R : Type u) (A : Type v)
