/-
Copyright (c) 2019 Kenny Lau, Chris Hughes. All rights reserved.
Released under Apache 2.0 license as described in the file LICENSE.
Authors: Kenny Lau, Chris Hughes
-/
import data.finset.order
import linear_algebra.direct_sum_module
import ring_theory.free_comm_ring
import ring_theory.ideal.operations
/-!
# Direct limit of modules, abelian groups, rings, and fields.

See Atiyah-Macdonald PP.32-33, Matsumura PP.269-270

Generalizes the notion of "union", or "gluing", of incomparable modules over the same ring,
or incomparable abelian groups, or rings, or fields.

It is constructed as a quotient of the free module (for the module case) or quotient of
the free commutative ring (for the ring case) instead of a quotient of the disjoint union
so as to make the operations (addition etc.) "computable".

-/
universes u v w u₁

open submodule

variables {R : Type u} [ring R]
variables {ι : Type v} [nonempty ι]
variables [decidable_eq ι] [directed_order ι]
variables (G : ι → Type w) [Π i, decidable_eq (G i)]

/-- A directed system is a functor from the category (directed poset) to another category.
This is used for abelian groups and rings and fields because their maps are not bundled.
See module.directed_system -/
class directed_system (f : Π i j, i ≤ j → G i → G j) : Prop :=
(map_self [] : ∀ i x h, f i i h x = x)
(map_map [] : ∀ i j k hij hjk x, f j k hjk (f i j hij x) = f i k (le_trans hij hjk) x)

namespace module

variables [Π i, add_comm_group (G i)] [Π i, module R (G i)]

/-- A directed system is a functor from the category (directed poset) to the category of R-modules. -/
class directed_system (f : Π i j, i ≤ j → G i →ₗ[R] G j) : Prop :=
(map_self [] : ∀ i x h, f i i h x = x)
(map_map [] : ∀ i j k hij hjk x, f j k hjk (f i j hij x) = f i k (le_trans hij hjk) x)

variables (f : Π i j, i ≤ j → G i →ₗ[R] G j) [directed_system G f]

/-- The direct limit of a directed system is the modules glued together along the maps. -/
def direct_limit : Type (max v w) :=
(span R $ { a | ∃ (i j) (H : i ≤ j) x,
  direct_sum.lof R ι G i x - direct_sum.lof R ι G j (f i j H x) = a }).quotient

namespace direct_limit

instance : add_comm_group (direct_limit G f) := quotient.add_comm_group _
instance : semimodule R (direct_limit G f) := quotient.semimodule _

variables (R ι)
/-- The canonical map from a component to the direct limit. -/
def of (i) : G i →ₗ[R] direct_limit G f :=
(mkq _).comp $ direct_sum.lof R ι G i
variables {R ι G f}

@[simp] lemma of_f {i j hij x} : (of R ι G f j (f i j hij x)) = of R ι G f i x :=
eq.symm $ (submodule.quotient.eq _).2 $ subset_span ⟨i, j, hij, x, rfl⟩

/-- Every element of the direct limit corresponds to some element in
some component of the directed system. -/
theorem exists_of (z : direct_limit G f) : ∃ i x, of R ι G f i x = z :=
nonempty.elim (by apply_instance) $ assume ind : ι,
quotient.induction_on' z $ λ z, direct_sum.induction_on z
  ⟨ind, 0, linear_map.map_zero _⟩
  (λ i x, ⟨i, x, rfl⟩)
  (λ p q ⟨i, x, ihx⟩ ⟨j, y, ihy⟩, let ⟨k, hik, hjk⟩ := directed_order.directed i j in
    ⟨k, f i k hik x + f j k hjk y, by rw [linear_map.map_add, of_f, of_f, ihx, ihy]; refl⟩)

@[elab_as_eliminator]
protected theorem induction_on {C : direct_limit G f → Prop} (z : direct_limit G f)
  (ih : ∀ i x, C (of R ι G f i x)) : C z :=
let ⟨i, x, h⟩ := exists_of z in h ▸ ih i x

variables {P : Type u₁} [add_comm_group P] [module R P] (g : Π i, G i →ₗ[R] P)
variables (Hg : ∀ i j hij x, g j (f i j hij x) = g i x)
include Hg

variables (R ι G f)
/-- The universal property of the direct limit: maps from the components to another module
that respect the directed system structure (i.e. make some diagram commute) give rise
to a unique map out of the direct limit. -/
def lift : direct_limit G f →ₗ[R] P :=
liftq _ (direct_sum.to_module R ι P g)
  (span_le.2 $ λ a ⟨i, j, hij, x, hx⟩, by rw [← hx, mem_coe, linear_map.sub_mem_ker_iff,
    direct_sum.to_module_lof, direct_sum.to_module_lof, Hg])
variables {R ι G f}

omit Hg
lemma lift_of {i} (x) : lift R ι G f g Hg (of R ι G f i x) = g i x :=
direct_sum.to_module_lof R _ _

theorem lift_unique (F : direct_limit G f →ₗ[R] P) (x) :
  F x = lift R ι G f (λ i, F.comp $ of R ι G f i)
    (λ i j hij x, by rw [linear_map.comp_apply, of_f]; refl) x :=
direct_limit.induction_on x $ λ i x, by rw lift_of; refl

section totalize
open_locale classical
variables (G f)
noncomputable def totalize : Π i j, G i →ₗ[R] G j :=
λ i j, if h : i ≤ j then f i j h else 0
variables {G f}

lemma totalize_apply (i j x) :
  totalize G f i j x = if h : i ≤ j then f i j h x else 0 :=
if h : i ≤ j
  then by dsimp only [totalize]; rw [dif_pos h, dif_pos h]
  else by dsimp only [totalize]; rw [dif_neg h, dif_neg h, linear_map.zero_apply]
end totalize

lemma to_module_totalize_of_le {x : direct_sum ι G} {i j : ι}
  (hij : i ≤ j) (hx : ∀ k ∈ x.support, k ≤ i) :
  direct_sum.to_module R ι (G j) (λ k, totalize G f k j) x =
  f i j hij (direct_sum.to_module R ι (G i) (λ k, totalize G f k i) x) :=
begin
  rw [← @dfinsupp.sum_single ι G _ _ _ x],
  unfold dfinsupp.sum,
  simp only [linear_map.map_sum],
  refine finset.sum_congr rfl (λ k hk, _),
  rw direct_sum.single_eq_lof R k (x k),
  simp [totalize_apply, hx k hk, le_trans (hx k hk) hij, directed_system.map_map f]
end

lemma of.zero_exact_aux {x : direct_sum ι G} (H : submodule.quotient.mk x = (0 : direct_limit G f)) :
  ∃ j, (∀ k ∈ x.support, k ≤ j) ∧ direct_sum.to_module R ι (G j) (λ i, totalize G f i j) x = (0 : G j) :=
nonempty.elim (by apply_instance) $ assume ind : ι,
span_induction ((quotient.mk_eq_zero _).1 H)
  (λ x ⟨i, j, hij, y, hxy⟩, let ⟨k, hik, hjk⟩ := directed_order.directed i j in
    ⟨k, begin
      clear_,
      subst hxy,
      split,
      { intros i0 hi0,
        rw [dfinsupp.mem_support_iff, dfinsupp.sub_apply, ← direct_sum.single_eq_lof,
            ← direct_sum.single_eq_lof, dfinsupp.single_apply, dfinsupp.single_apply] at hi0,
        split_ifs at hi0 with hi hj hj, { rwa hi at hik }, { rwa hi at hik }, { rwa hj at hjk },
        exfalso, apply hi0, rw sub_zero },
      simp [linear_map.map_sub, totalize_apply, hik, hjk,
        directed_system.map_map f, direct_sum.apply_eq_component,
        direct_sum.component.of],
    end⟩)
  ⟨ind, λ _ h, (finset.not_mem_empty _ h).elim, linear_map.map_zero _⟩
  (λ x y ⟨i, hi, hxi⟩ ⟨j, hj, hyj⟩,
    let ⟨k, hik, hjk⟩ := directed_order.directed i j in
    ⟨k, λ l hl,
      (finset.mem_union.1 (dfinsupp.support_add hl)).elim
        (λ hl, le_trans (hi _ hl) hik)
        (λ hl, le_trans (hj _ hl) hjk),
      by simp [linear_map.map_add, hxi, hyj,
          to_module_totalize_of_le hik hi,
          to_module_totalize_of_le hjk hj]⟩)
  (λ a x ⟨i, hi, hxi⟩,
    ⟨i, λ k hk, hi k (dfinsupp.support_smul hk),
      by simp [linear_map.map_smul, hxi]⟩)

/-- A component that corresponds to zero in the direct limit is already zero in some
bigger module in the directed system. -/
theorem of.zero_exact {i x} (H : of R ι G f i x = 0) :
  ∃ j hij, f i j hij x = (0 : G j) :=
let ⟨j, hj, hxj⟩ := of.zero_exact_aux H in
if hx0 : x = 0 then ⟨i, le_refl _, by simp [hx0]⟩
else
  have hij : i ≤ j, from hj _ $
    by simp [direct_sum.apply_eq_component, hx0],
  ⟨j, hij, by simpa [totalize_apply, hij] using hxj⟩

end direct_limit

end module


namespace add_comm_group

variables [Π i, add_comm_group (G i)]

/-- The direct limit of a directed system is the abelian groups glued together along the maps. -/
def direct_limit (f : Π i j, i ≤ j → G i → G j)
  [Π i j hij, is_add_group_hom (f i j hij)] [directed_system G f] : Type* :=
@module.direct_limit ℤ _ ι _ _ _ G _ _ _
  (λ i j hij, (add_monoid_hom.of $ f i j hij).to_int_linear_map)
  ⟨directed_system.map_self f, directed_system.map_map f⟩

namespace direct_limit

variables (f : Π i j, i ≤ j → G i → G j)
variables [Π i j hij, is_add_group_hom (f i j hij)] [directed_system G f]

lemma directed_system :
  module.directed_system G (λ i j hij, (add_monoid_hom.of $ f i j hij).to_int_linear_map) :=
⟨directed_system.map_self f, directed_system.map_map f⟩

local attribute [instance] directed_system

instance : add_comm_group (direct_limit G f) :=
module.direct_limit.add_comm_group G (λ i j hij, (add_monoid_hom.of $f i j hij).to_int_linear_map)


/-- The canonical map from a component to the direct limit. -/
def of (i) : G i → direct_limit G f :=
module.direct_limit.of ℤ ι G (λ i j hij, (add_monoid_hom.of $ f i j hij).to_int_linear_map) i
variables {G f}

instance of.is_add_group_hom (i) : is_add_group_hom (of G f i) :=
linear_map.is_add_group_hom _

@[simp] lemma of_f {i j} (hij) (x) : of G f j (f i j hij x) = of G f i x :=
module.direct_limit.of_f

@[simp] lemma of_zero (i) : of G f i 0 = 0 := is_add_group_hom.map_zero _
@[simp] lemma of_add (i x y) : of G f i (x + y) = of G f i x + of G f i y := is_add_hom.map_add _ _ _
@[simp] lemma of_neg (i x) : of G f i (-x) = -of G f i x := is_add_group_hom.map_neg _ _
@[simp] lemma of_sub (i x y) : of G f i (x - y) = of G f i x - of G f i y := is_add_group_hom.map_sub _ _ _

@[elab_as_eliminator]
protected theorem induction_on {C : direct_limit G f → Prop} (z : direct_limit G f)
  (ih : ∀ i x, C (of G f i x)) : C z :=
module.direct_limit.induction_on z ih

/-- A component that corresponds to zero in the direct limit is already zero in some
bigger module in the directed system. -/
theorem of.zero_exact (i x) (h : of G f i x = 0) : ∃ j hij, f i j hij x = 0 :=
module.direct_limit.of.zero_exact h

variables (P : Type u₁) [add_comm_group P]
variables (g : Π i, G i → P) [Π i, is_add_group_hom (g i)]
variables (Hg : ∀ i j hij x, g j (f i j hij x) = g i x)

variables (G f)
/-- The universal property of the direct limit: maps from the components to another abelian group
that respect the directed system structure (i.e. make some diagram commute) give rise
to a unique map out of the direct limit. -/
def lift : direct_limit G f → P :=
module.direct_limit.lift ℤ ι G (λ i j hij, (add_monoid_hom.of $ f i j hij).to_int_linear_map)
  (λ i, (add_monoid_hom.of $ g i).to_int_linear_map) Hg
variables {G f}

instance lift.is_add_group_hom : is_add_group_hom (lift G f P g Hg) :=
linear_map.is_add_group_hom _

@[simp] lemma lift_of (i x) : lift G f P g Hg (of G f i x) = g i x :=
module.direct_limit.lift_of _ _ _

@[simp] lemma lift_zero : lift G f P g Hg 0 = 0 := is_add_group_hom.map_zero _
@[simp] lemma lift_add (x y) : lift G f P g Hg (x + y) = lift G f P g Hg x + lift G f P g Hg y := is_add_hom.map_add _ _ _
@[simp] lemma lift_neg (x) : lift G f P g Hg (-x) = -lift G f P g Hg x := is_add_group_hom.map_neg _ _
@[simp] lemma lift_sub (x y) : lift G f P g Hg (x - y) = lift G f P g Hg x - lift G f P g Hg y := is_add_group_hom.map_sub _ _ _

lemma lift_unique (F : direct_limit G f → P) [is_add_group_hom F] (x) :
  F x = @lift _ _ _ _ G _ _ f _ _ P _ (λ i x, F $ of G f i x) (λ i, is_add_group_hom.comp _ _)
    (λ i j hij x, by dsimp; rw of_f) x :=
direct_limit.induction_on x $ λ i x, by rw lift_of

end direct_limit

end add_comm_group


namespace ring

variables [Π i, comm_ring (G i)]
variables (f : Π i j, i ≤ j → G i → G j)
variables [Π i j hij, is_ring_hom (f i j hij)]
variables [directed_system G f]

open free_comm_ring

/-- The direct limit of a directed system is the rings glued together along the maps. -/
def direct_limit : Type (max v w) :=
(ideal.span { a | (∃ i j H x, of (⟨j, f i j H x⟩ : Σ i, G i) - of ⟨i, x⟩ = a) ∨
  (∃ i, of (⟨i, 1⟩ : Σ i, G i) - 1 = a) ∨
  (∃ i x y, of (⟨i, x + y⟩ : Σ i, G i) - (of ⟨i, x⟩ + of ⟨i, y⟩) = a) ∨
  (∃ i x y, of (⟨i, x * y⟩ : Σ i, G i) - (of ⟨i, x⟩ * of ⟨i, y⟩) = a) }).quotient

namespace direct_limit

instance : comm_ring (direct_limit G f) :=
ideal.quotient.comm_ring _

instance : ring (direct_limit G f) :=
comm_ring.to_ring _

/-- The canonical map from a component to the direct limit. -/
def of (i) (x : G i) : direct_limit G f :=
ideal.quotient.mk _ (of (⟨i, x⟩ : Σ i, G i))

variables {G f}

instance of.is_ring_hom (i) : is_ring_hom (of G f i) :=
{ map_one := ideal.quotient.eq.2 $ subset_span $ or.inr $ or.inl ⟨i, rfl⟩,
  map_mul := λ x y, ideal.quotient.eq.2 $ subset_span $ or.inr $ or.inr $ or.inr ⟨i, x, y, rfl⟩,
  map_add := λ x y, ideal.quotient.eq.2 $ subset_span $ or.inr $ or.inr $ or.inl ⟨i, x, y, rfl⟩ }

@[simp] lemma of_f {i j} (hij) (x) : of G f j (f i j hij x) = of G f i x :=
ideal.quotient.eq.2 $ subset_span $ or.inl ⟨i, j, hij, x, rfl⟩

@[simp] lemma of_zero (i) : of G f i 0 = 0 := is_ring_hom.map_zero _
@[simp] lemma of_one (i) : of G f i 1 = 1 := is_ring_hom.map_one _
@[simp] lemma of_add (i x y) : of G f i (x + y) = of G f i x + of G f i y := is_ring_hom.map_add _
@[simp] lemma of_neg (i x) : of G f i (-x) = -of G f i x := is_ring_hom.map_neg _
@[simp] lemma of_sub (i x y) : of G f i (x - y) = of G f i x - of G f i y := is_ring_hom.map_sub _
@[simp] lemma of_mul (i x y) : of G f i (x * y) = of G f i x * of G f i y := is_ring_hom.map_mul _
@[simp] lemma of_pow (i x) (n : ℕ) : of G f i (x ^ n) = of G f i x ^ n := is_monoid_hom.map_pow _ _ _

/-- Every element of the direct limit corresponds to some element in
some component of the directed system. -/
theorem exists_of (z : direct_limit G f) : ∃ i x, of G f i x = z :=
nonempty.elim (by apply_instance) $ assume ind : ι,
quotient.induction_on' z $ λ x, free_abelian_group.induction_on x
  ⟨ind, 0, of_zero ind⟩
  (λ s, multiset.induction_on s
    ⟨ind, 1, of_one ind⟩
    (λ a s ih, let ⟨i, x⟩ := a, ⟨j, y, hs⟩ := ih, ⟨k, hik, hjk⟩ := directed_order.directed i j in
      ⟨k, f i k hik x * f j k hjk y, by rw [of_mul, of_f, of_f, hs]; refl⟩))
  (λ s ⟨i, x, ih⟩, ⟨i, -x, by rw [of_neg, ih]; refl⟩)
  (λ p q ⟨i, x, ihx⟩ ⟨j, y, ihy⟩, let ⟨k, hik, hjk⟩ := directed_order.directed i j in
    ⟨k, f i k hik x + f j k hjk y, by rw [of_add, of_f, of_f, ihx, ihy]; refl⟩)

section
open_locale classical
open polynomial

theorem polynomial.exists_of (q : polynomial (direct_limit G f)) :
  ∃ i p, polynomial.map (ring_hom.of $ of G f i) p = q :=
polynomial.induction_on q
  (λ z, let ⟨i, x, h⟩ := exists_of z in ⟨i, C x, by rw [map_C, ring_hom.coe_of, h]⟩)
  (λ q₁ q₂ ⟨i₁, p₁, ih₁⟩ ⟨i₂, p₂, ih₂⟩, let ⟨i, h1, h2⟩ := directed_order.directed i₁ i₂ in
    ⟨i, p₁.map (ring_hom.of $ f i₁ i h1) + p₂.map (ring_hom.of $ f i₂ i h2),
     by { rw [polynomial.map_add, map_map, map_map, ← ih₁, ← ih₂],
      congr' 2; ext x; simp_rw [ring_hom.comp_apply, ring_hom.coe_of, of_f] }⟩)
  (λ n z ih, let ⟨i, x, h⟩ := exists_of z in ⟨i, C x * X ^ (n + 1),
    by rw [polynomial.map_mul, map_C, ring_hom.coe_of, h, polynomial.map_pow, map_X]⟩)

end

@[elab_as_eliminator] theorem induction_on {C : direct_limit G f → Prop} (z : direct_limit G f)
  (ih : ∀ i x, C (of G f i x)) : C z :=
let ⟨i, x, hx⟩ := exists_of z in hx ▸ ih i x

section of_zero_exact
open_locale classical
variables (G f)

lemma of.zero_exact_aux2 {x : free_comm_ring Σ i, G i} {s t} (hxs : is_supported x s) {j k}
  (hj : ∀ z : Σ i, G i, z ∈ s → z.1 ≤ j) (hk : ∀ z : Σ i, G i, z ∈ t → z.1 ≤ k)
  (hjk : j ≤ k) (hst : s ⊆ t) :
  f j k hjk (lift (λ ix : s, f ix.1.1 j (hj ix ix.2) ix.1.2) (restriction s x)) =
  lift (λ ix : t, f ix.1.1 k (hk ix ix.2) ix.1.2) (restriction t x) :=
begin
  refine ring.in_closure.rec_on hxs _ _ _ _,
<<<<<<< HEAD
  { simp only [ring_hom.map_one, is_ring_hom.map_one (f j k hjk)] },
  { simp only [ring_hom.map_neg, ring_hom.map_one,
      is_ring_hom.map_neg (f j k hjk), is_ring_hom.map_one (f j k hjk)] },
  { rintros _ ⟨p, hps, rfl⟩ n ih,
    simp only [ring_hom.map_mul, is_ring_hom.map_mul (f j k hjk), ih,
        restriction_of, dif_pos hps, lift_of, restriction_of, dif_pos (hst hps), lift_of],
    dsimp only, rw directed_system.map_map f, refl },
  { rintros x y ihx ihy,
    simp only [ring_hom.map_add, is_ring_hom.map_add (f j k hjk), ihx, ihy] }
=======
  { rw [(restriction _).map_one, (free_comm_ring.lift _).map_one, is_ring_hom.map_one (f j k hjk),
        (restriction _).map_one, (free_comm_ring.lift _).map_one] },
  { rw [(restriction _).map_neg, (restriction _).map_one,
        (free_comm_ring.lift _).map_neg, (free_comm_ring.lift _).map_one,
        is_ring_hom.map_neg (f j k hjk), is_ring_hom.map_one (f j k hjk),
        (restriction _).map_neg, (restriction _).map_one,
        (free_comm_ring.lift _).map_neg, (free_comm_ring.lift _).map_one] },
  { rintros _ ⟨p, hps, rfl⟩ n ih,
    rw [(restriction _).map_mul, (free_comm_ring.lift _).map_mul,
        is_ring_hom.map_mul (f j k hjk), ih,
        (restriction _).map_mul, (free_comm_ring.lift _).map_mul,
        restriction_of, dif_pos hps, lift_of, restriction_of, dif_pos (hst hps), lift_of],
    dsimp only, rw directed_system.map_map f, refl },
  { rintros x y ihx ihy,
    rw [(restriction _).map_add, (free_comm_ring.lift _).map_add,
        is_ring_hom.map_add (f j k hjk), ihx, ihy,
        (restriction _).map_add, (free_comm_ring.lift _).map_add] }
>>>>>>> 7310eab9
end
variables {G f}

lemma of.zero_exact_aux {x : free_comm_ring Σ i, G i} (H : ideal.quotient.mk _ x = (0 : direct_limit G f)) :
  ∃ j s, ∃ H : (∀ k : Σ i, G i, k ∈ s → k.1 ≤ j), is_supported x s ∧
    lift (λ ix : s, f ix.1.1 j (H ix ix.2) ix.1.2) (restriction s x) = (0 : G j) :=
begin
  refine span_induction (ideal.quotient.eq_zero_iff_mem.1 H) _ _ _ _,
  { rintros x (⟨i, j, hij, x, rfl⟩ | ⟨i, rfl⟩ | ⟨i, x, y, rfl⟩ | ⟨i, x, y, rfl⟩),
    { refine ⟨j, {⟨i, x⟩, ⟨j, f i j hij x⟩}, _,
        is_supported_sub (is_supported_of.2 $ or.inr rfl) (is_supported_of.2 $ or.inl rfl), _⟩,
      { rintros k (rfl | ⟨rfl | _⟩), exact hij, refl },
<<<<<<< HEAD
      { rw [ring_hom.map_sub, ring_hom.map_sub, restriction_of, dif_pos, restriction_of, dif_pos,
            lift_of, lift_of],
=======
      { rw [(restriction _).map_sub, (free_comm_ring.lift _).map_sub,
            restriction_of, dif_pos, restriction_of, dif_pos, lift_of, lift_of],
>>>>>>> 7310eab9
        dsimp only, rw directed_system.map_map f, exact sub_self _,
        exacts [or.inr rfl, or.inl rfl] } },
    { refine ⟨i, {⟨i, 1⟩}, _, is_supported_sub (is_supported_of.2 rfl) is_supported_one, _⟩,
      { rintros k (rfl|h), refl },
<<<<<<< HEAD
      { rw [ring_hom.map_sub, ring_hom.map_sub, restriction_of, dif_pos,
            ring_hom.map_one, lift_of, ring_hom.map_one],
=======
      { rw [(restriction _).map_sub, (free_comm_ring.lift _).map_sub,
            restriction_of, dif_pos, (restriction _).map_one, lift_of, (free_comm_ring.lift _).map_one],
>>>>>>> 7310eab9
        dsimp only, rw [is_ring_hom.map_one (f i i _), sub_self], exacts [_inst_7 i i _, rfl] } },
    { refine ⟨i, {⟨i, x+y⟩, ⟨i, x⟩, ⟨i, y⟩}, _,
        is_supported_sub (is_supported_of.2 $ or.inl rfl)
          (is_supported_add (is_supported_of.2 $ or.inr $ or.inl rfl)
            (is_supported_of.2 $ or.inr $ or.inr rfl)), _⟩,
      { rintros k (rfl | ⟨rfl | ⟨rfl | hk⟩⟩); refl },
<<<<<<< HEAD
      { rw [ring_hom.map_sub, ring_hom.map_add, restriction_of, restriction_of, restriction_of,
          dif_pos, dif_pos, dif_pos, ring_hom.map_sub, ring_hom.map_add, lift_of, lift_of, lift_of],
=======
      { rw [(restriction _).map_sub, (restriction _).map_add,
            restriction_of, restriction_of, restriction_of,
            dif_pos, dif_pos, dif_pos,
            (free_comm_ring.lift _).map_sub, (free_comm_ring.lift _).map_add,
            lift_of, lift_of, lift_of],
>>>>>>> 7310eab9
        dsimp only, rw is_ring_hom.map_add (f i i _), exact sub_self _,
        exacts [or.inl rfl, by apply_instance, or.inr (or.inr rfl), or.inr (or.inl rfl)] } },
    { refine ⟨i, {⟨i, x*y⟩, ⟨i, x⟩, ⟨i, y⟩}, _,
        is_supported_sub (is_supported_of.2 $ or.inl rfl)
          (is_supported_mul (is_supported_of.2 $ or.inr $ or.inl rfl)
            (is_supported_of.2 $ or.inr $ or.inr rfl)), _⟩,
      { rintros k (rfl | ⟨rfl | ⟨rfl | hk⟩⟩); refl },
<<<<<<< HEAD
      { rw [ring_hom.map_sub, ring_hom.map_mul, restriction_of, restriction_of, restriction_of,
          dif_pos, dif_pos, dif_pos, ring_hom.map_sub, ring_hom.map_mul, lift_of, lift_of, lift_of],
=======
      { rw [(restriction _).map_sub, (restriction _).map_mul,
            restriction_of, restriction_of, restriction_of,
            dif_pos, dif_pos, dif_pos,
            (free_comm_ring.lift _).map_sub, (free_comm_ring.lift _).map_mul,
            lift_of, lift_of, lift_of],
>>>>>>> 7310eab9
        dsimp only, rw is_ring_hom.map_mul (f i i _),
        exacts [sub_self _, or.inl rfl, by apply_instance, or.inr (or.inr rfl),
          or.inr (or.inl rfl)] } } },
  { refine nonempty.elim (by apply_instance) (assume ind : ι, _),
    refine ⟨ind, ∅, λ _, false.elim, is_supported_zero, _⟩,
<<<<<<< HEAD
    simp only [ring_hom.map_zero] },
=======
    rw [(restriction _).map_zero, (free_comm_ring.lift _).map_zero] },
>>>>>>> 7310eab9
  { rintros x y ⟨i, s, hi, hxs, ihs⟩ ⟨j, t, hj, hyt, iht⟩,
    rcases directed_order.directed i j with ⟨k, hik, hjk⟩,
    have : ∀ z : Σ i, G i, z ∈ s ∪ t → z.1 ≤ k,
    { rintros z (hz | hz), exact le_trans (hi z hz) hik, exact le_trans (hj z hz) hjk },
    refine ⟨k, s ∪ t, this, is_supported_add (is_supported_upwards hxs $ set.subset_union_left s t)
      (is_supported_upwards hyt $ set.subset_union_right s t), _⟩,
<<<<<<< HEAD
    { rw [ring_hom.map_add, ring_hom.map_add,
=======
    { rw [(restriction _).map_add, (free_comm_ring.lift _).map_add,
>>>>>>> 7310eab9
        ← of.zero_exact_aux2 G f hxs hi this hik (set.subset_union_left s t),
        ← of.zero_exact_aux2 G f hyt hj this hjk (set.subset_union_right s t),
        ihs, is_ring_hom.map_zero (f i k hik), iht, is_ring_hom.map_zero (f j k hjk), zero_add] } },
  { rintros x y ⟨j, t, hj, hyt, iht⟩, rw smul_eq_mul,
    rcases exists_finset_support x with ⟨s, hxs⟩,
    rcases (s.image sigma.fst).exists_le with ⟨i, hi⟩,
    rcases directed_order.directed i j with ⟨k, hik, hjk⟩,
    have : ∀ z : Σ i, G i, z ∈ ↑s ∪ t → z.1 ≤ k,
    { rintros z (hz | hz), exact le_trans (hi z.1 $ finset.mem_image.2 ⟨z, hz, rfl⟩) hik, exact le_trans (hj z hz) hjk },
    refine ⟨k, ↑s ∪ t, this, is_supported_mul (is_supported_upwards hxs $ set.subset_union_left ↑s t)
      (is_supported_upwards hyt $ set.subset_union_right ↑s t), _⟩,
<<<<<<< HEAD
    rw [ring_hom.map_mul, ring_hom.map_mul,
=======
    rw [(restriction _).map_mul, (free_comm_ring.lift _).map_mul,
>>>>>>> 7310eab9
        ← of.zero_exact_aux2 G f hyt hj this hjk (set.subset_union_right ↑s t),
        iht, is_ring_hom.map_zero (f j k hjk), mul_zero] }
end

/-- A component that corresponds to zero in the direct limit is already zero in some
bigger module in the directed system. -/
lemma of.zero_exact {i x} (hix : of G f i x = 0) : ∃ j, ∃ hij : i ≤ j, f i j hij x = 0 :=
let ⟨j, s, H, hxs, hx⟩ := of.zero_exact_aux hix in
have hixs : (⟨i, x⟩ : Σ i, G i) ∈ s, from is_supported_of.1 hxs,
⟨j, H ⟨i, x⟩ hixs, by rw [restriction_of, dif_pos hixs, lift_of] at hx; exact hx⟩
end of_zero_exact

/-- If the maps in the directed system are injective, then the canonical maps
from the components to the direct limits are injective. -/
theorem of_injective (hf : ∀ i j hij, function.injective (f i j hij)) (i) :
  function.injective (of G f i) :=
begin
  suffices : ∀ x, of G f i x = 0 → x = 0,
  { intros x y hxy, rw ← sub_eq_zero_iff_eq, apply this,
    rw [is_ring_hom.map_sub (of G f i), hxy, sub_self] },
  intros x hx, rcases of.zero_exact hx with ⟨j, hij, hfx⟩,
  apply hf i j hij, rw [hfx, is_ring_hom.map_zero (f i j hij)]
end

variables (P : Type u₁) [comm_ring P]
variables (g : Π i, G i → P) [Π i, is_ring_hom (g i)]
variables (Hg : ∀ i j hij x, g j (f i j hij x) = g i x)
include Hg

open free_comm_ring

variables (G f)
/-- The universal property of the direct limit: maps from the components to another ring
that respect the directed system structure (i.e. make some diagram commute) give rise
<<<<<<< HEAD
to a unique map out of the direct limit. -/
def lift : direct_limit G f →+* P :=
=======
to a unique map out of the direct limit.

We don't use this function as the canonical form because Lean 3 fails to automatically coerce
it to a function; use `lift` instead. -/
def lift_hom : direct_limit G f →+* P :=
>>>>>>> 7310eab9
ideal.quotient.lift _ (free_comm_ring.lift $ λ x, g x.1 x.2) begin
  suffices : ideal.span _ ≤
    ideal.comap (free_comm_ring.lift (λ (x : Σ (i : ι), G i), g (x.fst) (x.snd))) ⊥,
  { intros x hx, exact (mem_bot P).1 (this hx) },
  rw ideal.span_le, intros x hx,
  rw [mem_coe, ideal.mem_comap, mem_bot],
  rcases hx with ⟨i, j, hij, x, rfl⟩ | ⟨i, rfl⟩ | ⟨i, x, y, rfl⟩ | ⟨i, x, y, rfl⟩;
<<<<<<< HEAD
  simp [ring_hom.map_sub, lift_of, Hg, ring_hom.map_one, ring_hom.map_add, ring_hom.map_mul,
=======
  simp only [ring_hom.map_sub, lift_of, Hg, ring_hom.map_one, ring_hom.map_add, ring_hom.map_mul,
>>>>>>> 7310eab9
      is_ring_hom.map_one (g i), is_ring_hom.map_add (g i), is_ring_hom.map_mul (g i), sub_self]
end

variables {G f}
omit Hg

@[simp] lemma lift_of (i x) : lift G f P g Hg (of G f i x) = g i x := free_comm_ring.lift_of _ _

local attribute [instance, priority 100] is_ring_hom.comp
theorem lift_unique (F : direct_limit G f → P) [is_ring_hom F] (x) :
  F x = lift G f P (λ i x, F $ of G f i x) (λ i j hij x, by simp only [of_f]) x :=
direct_limit.induction_on x $ λ i x, by rw lift_of

end direct_limit

end ring


namespace field

variables [Π i, field (G i)]
variables (f : Π i j, i ≤ j → G i → G j) [Π i j hij, is_ring_hom (f i j hij)]
variables [directed_system G f]

namespace direct_limit

instance nontrivial : nontrivial (ring.direct_limit G f) :=
⟨⟨0, 1, nonempty.elim (by apply_instance) $ assume i : ι, begin
  change (0 : ring.direct_limit G f) ≠ 1,
  rw ← ring.direct_limit.of_one,
  intros H, rcases ring.direct_limit.of.zero_exact H.symm with ⟨j, hij, hf⟩,
  rw is_ring_hom.map_one (f i j hij) at hf,
  exact one_ne_zero hf
end ⟩⟩

theorem exists_inv {p : ring.direct_limit G f} : p ≠ 0 → ∃ y, p * y = 1 :=
ring.direct_limit.induction_on p $ λ i x H,
⟨ring.direct_limit.of G f i (x⁻¹), by erw [← ring.direct_limit.of_mul,
    mul_inv_cancel (assume h : x = 0, H $ by rw [h, ring.direct_limit.of_zero]),
    ring.direct_limit.of_one]⟩

section
open_locale classical

noncomputable def inv (p : ring.direct_limit G f) : ring.direct_limit G f :=
if H : p = 0 then 0 else classical.some (direct_limit.exists_inv G f H)

protected theorem mul_inv_cancel {p : ring.direct_limit G f} (hp : p ≠ 0) : p * inv G f p = 1 :=
by rw [inv, dif_neg hp, classical.some_spec (direct_limit.exists_inv G f hp)]

protected theorem inv_mul_cancel {p : ring.direct_limit G f} (hp : p ≠ 0) : inv G f p * p = 1 :=
by rw [_root_.mul_comm, direct_limit.mul_inv_cancel G f hp]

protected noncomputable def field : field (ring.direct_limit G f) :=
{ inv := inv G f,
  mul_inv_cancel := λ p, direct_limit.mul_inv_cancel G f,
  inv_zero := dif_pos rfl,
  .. ring.direct_limit.comm_ring G f,
  .. direct_limit.nontrivial G f }

end

end direct_limit

end field<|MERGE_RESOLUTION|>--- conflicted
+++ resolved
@@ -357,7 +357,6 @@
   lift (λ ix : t, f ix.1.1 k (hk ix ix.2) ix.1.2) (restriction t x) :=
 begin
   refine ring.in_closure.rec_on hxs _ _ _ _,
-<<<<<<< HEAD
   { simp only [ring_hom.map_one, is_ring_hom.map_one (f j k hjk)] },
   { simp only [ring_hom.map_neg, ring_hom.map_one,
       is_ring_hom.map_neg (f j k hjk), is_ring_hom.map_one (f j k hjk)] },
@@ -367,25 +366,6 @@
     dsimp only, rw directed_system.map_map f, refl },
   { rintros x y ihx ihy,
     simp only [ring_hom.map_add, is_ring_hom.map_add (f j k hjk), ihx, ihy] }
-=======
-  { rw [(restriction _).map_one, (free_comm_ring.lift _).map_one, is_ring_hom.map_one (f j k hjk),
-        (restriction _).map_one, (free_comm_ring.lift _).map_one] },
-  { rw [(restriction _).map_neg, (restriction _).map_one,
-        (free_comm_ring.lift _).map_neg, (free_comm_ring.lift _).map_one,
-        is_ring_hom.map_neg (f j k hjk), is_ring_hom.map_one (f j k hjk),
-        (restriction _).map_neg, (restriction _).map_one,
-        (free_comm_ring.lift _).map_neg, (free_comm_ring.lift _).map_one] },
-  { rintros _ ⟨p, hps, rfl⟩ n ih,
-    rw [(restriction _).map_mul, (free_comm_ring.lift _).map_mul,
-        is_ring_hom.map_mul (f j k hjk), ih,
-        (restriction _).map_mul, (free_comm_ring.lift _).map_mul,
-        restriction_of, dif_pos hps, lift_of, restriction_of, dif_pos (hst hps), lift_of],
-    dsimp only, rw directed_system.map_map f, refl },
-  { rintros x y ihx ihy,
-    rw [(restriction _).map_add, (free_comm_ring.lift _).map_add,
-        is_ring_hom.map_add (f j k hjk), ihx, ihy,
-        (restriction _).map_add, (free_comm_ring.lift _).map_add] }
->>>>>>> 7310eab9
 end
 variables {G f}
 
@@ -398,40 +378,22 @@
     { refine ⟨j, {⟨i, x⟩, ⟨j, f i j hij x⟩}, _,
         is_supported_sub (is_supported_of.2 $ or.inr rfl) (is_supported_of.2 $ or.inl rfl), _⟩,
       { rintros k (rfl | ⟨rfl | _⟩), exact hij, refl },
-<<<<<<< HEAD
       { rw [ring_hom.map_sub, ring_hom.map_sub, restriction_of, dif_pos, restriction_of, dif_pos,
             lift_of, lift_of],
-=======
-      { rw [(restriction _).map_sub, (free_comm_ring.lift _).map_sub,
-            restriction_of, dif_pos, restriction_of, dif_pos, lift_of, lift_of],
->>>>>>> 7310eab9
         dsimp only, rw directed_system.map_map f, exact sub_self _,
         exacts [or.inr rfl, or.inl rfl] } },
     { refine ⟨i, {⟨i, 1⟩}, _, is_supported_sub (is_supported_of.2 rfl) is_supported_one, _⟩,
       { rintros k (rfl|h), refl },
-<<<<<<< HEAD
       { rw [ring_hom.map_sub, ring_hom.map_sub, restriction_of, dif_pos,
             ring_hom.map_one, lift_of, ring_hom.map_one],
-=======
-      { rw [(restriction _).map_sub, (free_comm_ring.lift _).map_sub,
-            restriction_of, dif_pos, (restriction _).map_one, lift_of, (free_comm_ring.lift _).map_one],
->>>>>>> 7310eab9
         dsimp only, rw [is_ring_hom.map_one (f i i _), sub_self], exacts [_inst_7 i i _, rfl] } },
     { refine ⟨i, {⟨i, x+y⟩, ⟨i, x⟩, ⟨i, y⟩}, _,
         is_supported_sub (is_supported_of.2 $ or.inl rfl)
           (is_supported_add (is_supported_of.2 $ or.inr $ or.inl rfl)
             (is_supported_of.2 $ or.inr $ or.inr rfl)), _⟩,
       { rintros k (rfl | ⟨rfl | ⟨rfl | hk⟩⟩); refl },
-<<<<<<< HEAD
       { rw [ring_hom.map_sub, ring_hom.map_add, restriction_of, restriction_of, restriction_of,
           dif_pos, dif_pos, dif_pos, ring_hom.map_sub, ring_hom.map_add, lift_of, lift_of, lift_of],
-=======
-      { rw [(restriction _).map_sub, (restriction _).map_add,
-            restriction_of, restriction_of, restriction_of,
-            dif_pos, dif_pos, dif_pos,
-            (free_comm_ring.lift _).map_sub, (free_comm_ring.lift _).map_add,
-            lift_of, lift_of, lift_of],
->>>>>>> 7310eab9
         dsimp only, rw is_ring_hom.map_add (f i i _), exact sub_self _,
         exacts [or.inl rfl, by apply_instance, or.inr (or.inr rfl), or.inr (or.inl rfl)] } },
     { refine ⟨i, {⟨i, x*y⟩, ⟨i, x⟩, ⟨i, y⟩}, _,
@@ -439,37 +401,21 @@
           (is_supported_mul (is_supported_of.2 $ or.inr $ or.inl rfl)
             (is_supported_of.2 $ or.inr $ or.inr rfl)), _⟩,
       { rintros k (rfl | ⟨rfl | ⟨rfl | hk⟩⟩); refl },
-<<<<<<< HEAD
       { rw [ring_hom.map_sub, ring_hom.map_mul, restriction_of, restriction_of, restriction_of,
           dif_pos, dif_pos, dif_pos, ring_hom.map_sub, ring_hom.map_mul, lift_of, lift_of, lift_of],
-=======
-      { rw [(restriction _).map_sub, (restriction _).map_mul,
-            restriction_of, restriction_of, restriction_of,
-            dif_pos, dif_pos, dif_pos,
-            (free_comm_ring.lift _).map_sub, (free_comm_ring.lift _).map_mul,
-            lift_of, lift_of, lift_of],
->>>>>>> 7310eab9
         dsimp only, rw is_ring_hom.map_mul (f i i _),
         exacts [sub_self _, or.inl rfl, by apply_instance, or.inr (or.inr rfl),
           or.inr (or.inl rfl)] } } },
   { refine nonempty.elim (by apply_instance) (assume ind : ι, _),
     refine ⟨ind, ∅, λ _, false.elim, is_supported_zero, _⟩,
-<<<<<<< HEAD
     simp only [ring_hom.map_zero] },
-=======
-    rw [(restriction _).map_zero, (free_comm_ring.lift _).map_zero] },
->>>>>>> 7310eab9
   { rintros x y ⟨i, s, hi, hxs, ihs⟩ ⟨j, t, hj, hyt, iht⟩,
     rcases directed_order.directed i j with ⟨k, hik, hjk⟩,
     have : ∀ z : Σ i, G i, z ∈ s ∪ t → z.1 ≤ k,
     { rintros z (hz | hz), exact le_trans (hi z hz) hik, exact le_trans (hj z hz) hjk },
     refine ⟨k, s ∪ t, this, is_supported_add (is_supported_upwards hxs $ set.subset_union_left s t)
       (is_supported_upwards hyt $ set.subset_union_right s t), _⟩,
-<<<<<<< HEAD
     { rw [ring_hom.map_add, ring_hom.map_add,
-=======
-    { rw [(restriction _).map_add, (free_comm_ring.lift _).map_add,
->>>>>>> 7310eab9
         ← of.zero_exact_aux2 G f hxs hi this hik (set.subset_union_left s t),
         ← of.zero_exact_aux2 G f hyt hj this hjk (set.subset_union_right s t),
         ihs, is_ring_hom.map_zero (f i k hik), iht, is_ring_hom.map_zero (f j k hjk), zero_add] } },
@@ -481,11 +427,7 @@
     { rintros z (hz | hz), exact le_trans (hi z.1 $ finset.mem_image.2 ⟨z, hz, rfl⟩) hik, exact le_trans (hj z hz) hjk },
     refine ⟨k, ↑s ∪ t, this, is_supported_mul (is_supported_upwards hxs $ set.subset_union_left ↑s t)
       (is_supported_upwards hyt $ set.subset_union_right ↑s t), _⟩,
-<<<<<<< HEAD
-    rw [ring_hom.map_mul, ring_hom.map_mul,
-=======
     rw [(restriction _).map_mul, (free_comm_ring.lift _).map_mul,
->>>>>>> 7310eab9
         ← of.zero_exact_aux2 G f hyt hj this hjk (set.subset_union_right ↑s t),
         iht, is_ring_hom.map_zero (f j k hjk), mul_zero] }
 end
@@ -520,16 +462,11 @@
 variables (G f)
 /-- The universal property of the direct limit: maps from the components to another ring
 that respect the directed system structure (i.e. make some diagram commute) give rise
-<<<<<<< HEAD
-to a unique map out of the direct limit. -/
-def lift : direct_limit G f →+* P :=
-=======
 to a unique map out of the direct limit.
 
 We don't use this function as the canonical form because Lean 3 fails to automatically coerce
 it to a function; use `lift` instead. -/
 def lift_hom : direct_limit G f →+* P :=
->>>>>>> 7310eab9
 ideal.quotient.lift _ (free_comm_ring.lift $ λ x, g x.1 x.2) begin
   suffices : ideal.span _ ≤
     ideal.comap (free_comm_ring.lift (λ (x : Σ (i : ι), G i), g (x.fst) (x.snd))) ⊥,
@@ -537,11 +474,7 @@
   rw ideal.span_le, intros x hx,
   rw [mem_coe, ideal.mem_comap, mem_bot],
   rcases hx with ⟨i, j, hij, x, rfl⟩ | ⟨i, rfl⟩ | ⟨i, x, y, rfl⟩ | ⟨i, x, y, rfl⟩;
-<<<<<<< HEAD
-  simp [ring_hom.map_sub, lift_of, Hg, ring_hom.map_one, ring_hom.map_add, ring_hom.map_mul,
-=======
   simp only [ring_hom.map_sub, lift_of, Hg, ring_hom.map_one, ring_hom.map_add, ring_hom.map_mul,
->>>>>>> 7310eab9
       is_ring_hom.map_one (g i), is_ring_hom.map_add (g i), is_ring_hom.map_mul (g i), sub_self]
 end
 
