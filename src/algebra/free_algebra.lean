/-
Copyright (c) 2020 Adam Topaz. All rights reserved.
Released under Apache 2.0 license as described in the file LICENSE.
Author: Scott Morrison, Adam Topaz.
-/

import ring_theory.algebra
import linear_algebra
import data.monoid_algebra

/-!
# Free Algebras

Given a commutative semiring `R`, and a type `X`, we construct the free `R`-algebra on `X`.

## Notation

1. `free_algebra R X` is the free algebra itself. It is endowed with an `R`-algebra structure.
2. `free_algebra.ι R` is the function `X → free_algebra R X`.
3. Given a function `f : X → A` to an R-algebra `A`, `lift R f` is the lift of `f` to an
  `R`-algebra morphism `free_algebra R X → A`.

## Theorems

1. `ι_comp_lift` states that the composition `(lift R f) ∘ (ι R)` is identical to `f`.
2. `lift_unique` states that whenever an R-algebra morphism `g : free_algebra R X → A` is
  given whose composition with `ι R` is `f`, then one has `g = lift R f`.
3. `hom_ext` is a variant of `lift_unique` in the form of an extensionality theorem.
4. `lift_comp_ι` is a combination of `ι_comp_lift` and `lift_unique`. It states that the lift
  of the composition of an algebra morphism with `ι` is the algebra morphism itself.
5. `equiv_monoid_algebra_free_monoid : free_algebra R X ≃ₐ[R] monoid_algebra R (free_monoid X)`

## Implementation details

We construct the free algebra on `X` as a quotient of an inductive type `free_algebra.pre` by an inductively defined relation `free_algebra.rel`.
Explicitly, the construction involves three steps:
1. We construct an inductive type `free_algebra.pre R X`, the terms of which should be thought
  of as representatives for the elements of `free_algebra R X`.
  It is the free type with maps from `R` and `X`, and with two binary operations `add` and `mul`.
2. We construct an inductive relation `free_algebra.rel R X` on `free_algebra.pre R X`.
  This is the smallest relation for which the quotient is an `R`-algebra where addition resp.
  multiplication are induced by `add` resp. `mul` from 1., and for which the map from `R` is the
  structure map for the algebra.
3. The free algebra `free_algebra R X` is the quotient of `free_algebra.pre R X` by
  the relation `free_algebra.rel R X`.
-/

variables (R : Type*) [comm_semiring R]
variables (X : Type*)

namespace free_algebra

/--
This inductive type is used to express representatives of the free algebra.
-/
inductive pre
| of : X → pre
| of_scalar : R → pre
| add : pre → pre → pre
| mul : pre → pre → pre

namespace pre

instance : inhabited (pre R X) := ⟨of_scalar 0⟩

-- Note: These instances are only used to simplify the notation.
/-- Coercion from `X` to `pre R X`. Note: Used for notation only. -/
def has_coe_generator : has_coe X (pre R X) := ⟨of⟩
/-- Coercion from `R` to `pre R X`. Note: Used for notation only. -/
def has_coe_semiring : has_coe R (pre R X) := ⟨of_scalar⟩
/-- Multiplication in `pre R X` defined as `pre.mul`. Note: Used for notation only. -/
def has_mul : has_mul (pre R X) := ⟨mul⟩
/-- Addition in `pre R X` defined as `pre.add`. Note: Used for notation only. -/
def has_add : has_add (pre R X) := ⟨add⟩
/-- Zero in `pre R X` defined as the image of `0` from `R`. Note: Used for notation only. -/
def has_zero : has_zero (pre R X) := ⟨of_scalar 0⟩
/-- One in `pre R X` defined as the image of `1` from `R`. Note: Used for notation only. -/
def has_one : has_one (pre R X) := ⟨of_scalar 1⟩
/--
Scalar multiplication defined as multiplication by the image of elements from `R`.
Note: Used for notation only.
-/
def has_scalar : has_scalar R (pre R X) := ⟨λ r m, mul (of_scalar r) m⟩

end pre

local attribute [instance]
  pre.has_coe_generator pre.has_coe_semiring pre.has_mul pre.has_add pre.has_zero
  pre.has_one pre.has_scalar

/--
Given a function from `X` to an `R`-algebra `A`, `lift_fun` provides a lift of `f` to a function
from `pre R X` to `A`. This is mainly used in the construction of `free_algebra.lift`.
-/
def lift_fun {A : Type*} [semiring A] [algebra R A] (f : X → A) : pre R X → A :=
  λ t, pre.rec_on t f (algebra_map _ _) (λ _ _, (+)) (λ _ _, (*))

/--
An inductively defined relation on `pre R X` used to force the initial algebra structure on
the associated quotient.
-/
inductive rel : (pre R X) → (pre R X) → Prop
-- force `of_scalar` to be a central semiring morphism
| add_scalar {r s : R} : rel ↑(r + s) (↑r + ↑s)
| mul_scalar {r s : R} : rel ↑(r * s) (↑r * ↑s)
| central_scalar {r : R} {a : pre R X} : rel (r * a) (a * r)
-- commutative additive semigroup
| add_assoc {a b c : pre R X} : rel (a + b + c) (a + (b + c))
| add_comm {a b : pre R X} : rel (a + b) (b + a)
| zero_add {a : pre R X} : rel (0 + a) a
-- multiplicative monoid
| mul_assoc {a b c : pre R X} : rel (a * b * c) (a * (b * c))
| one_mul {a : pre R X} : rel (1 * a) a
| mul_one {a : pre R X} : rel (a * 1) a
-- distributivity
| left_distrib {a b c : pre R X} : rel (a * (b + c)) (a * b + a * c)
| right_distrib {a b c : pre R X} : rel ((a + b) * c) (a * c + b * c)
-- other relations needed for semiring
| zero_mul {a : pre R X} : rel (0 * a) 0
| mul_zero {a : pre R X} : rel (a * 0) 0
-- compatibility
| add_compat_left {a b c : pre R X} : rel a b → rel (a + c) (b + c)
| add_compat_right {a b c : pre R X} : rel a b → rel (c + a) (c + b)
| mul_compat_left {a b c : pre R X} : rel a b → rel (a * c) (b * c)
| mul_compat_right {a b c : pre R X} : rel a b → rel (c * a) (c * b)

end free_algebra

/--
The free algebra for the type `X` over the commutative semiring `R`.
-/
def free_algebra := quot (free_algebra.rel R X)

namespace free_algebra

local attribute [instance]
  pre.has_coe_generator pre.has_coe_semiring pre.has_mul pre.has_add pre.has_zero
  pre.has_one pre.has_scalar

instance : semiring (free_algebra R X) :=
{ add := quot.map₂ (+) (λ _ _ _, rel.add_compat_right) (λ _ _ _, rel.add_compat_left),
  add_assoc := by { rintros ⟨⟩ ⟨⟩ ⟨⟩, exact quot.sound rel.add_assoc },
  zero := quot.mk _ 0,
  zero_add := by { rintro ⟨⟩, exact quot.sound rel.zero_add },
  add_zero := begin
    rintros ⟨⟩,
    change quot.mk _ _ = _,
    rw [quot.sound rel.add_comm, quot.sound rel.zero_add],
  end,
  add_comm := by { rintros ⟨⟩ ⟨⟩, exact quot.sound rel.add_comm },
  mul := quot.map₂ (*) (λ _ _ _, rel.mul_compat_right) (λ _ _ _, rel.mul_compat_left),
  mul_assoc := by { rintros ⟨⟩ ⟨⟩ ⟨⟩, exact quot.sound rel.mul_assoc },
  one := quot.mk _ 1,
  one_mul := by { rintros ⟨⟩, exact quot.sound rel.one_mul },
  mul_one := by { rintros ⟨⟩, exact quot.sound rel.mul_one },
  left_distrib := by { rintros ⟨⟩ ⟨⟩ ⟨⟩, exact quot.sound rel.left_distrib },
  right_distrib := by { rintros ⟨⟩ ⟨⟩ ⟨⟩, exact quot.sound rel.right_distrib },
  zero_mul := by { rintros ⟨⟩, exact quot.sound rel.zero_mul },
  mul_zero := by { rintros ⟨⟩, exact quot.sound rel.mul_zero } }

instance : inhabited (free_algebra R X) := ⟨0⟩

instance : has_scalar R (free_algebra R X) :=
{ smul := λ r a, quot.lift_on a (λ x, quot.mk _ $ ↑r * x) $
  λ a b h, quot.sound (rel.mul_compat_right h) }

instance : algebra R (free_algebra R X) :=
{ to_fun := λ r, quot.mk _ r,
  map_one' := rfl,
  map_mul' := λ _ _, quot.sound rel.mul_scalar,
  map_zero' := rfl,
  map_add' := λ _ _, quot.sound rel.add_scalar,
  commutes' := λ _, by { rintros ⟨⟩, exact quot.sound rel.central_scalar },
  smul_def' := λ _ _, rfl }

<<<<<<< HEAD
instance {S : Type*} [comm_ring S] : ring (free_algebra S X) := algebra.semiring_to_ring S
=======
variables {X}
>>>>>>> f10dda05

/--
The canonical function `X → free_algebra R X`.
-/
def ι : X → free_algebra R X := λ m, quot.mk _ m

@[simp] lemma quot_mk_eq_ι (m : X) : quot.mk (free_algebra.rel R X) m = ι R m := rfl

variables {A : Type*} [semiring A] [algebra R A]

/--
Given a function `f : X → A` where `A` is an `R`-algebra, `lift R f` is the unique lift
of `f` to a morphism of `R`-algebras `free_algebra R X → A`.
-/
def lift (f : X → A) : free_algebra R X →ₐ[R] A :=
{ to_fun := λ a, quot.lift_on a (lift_fun _ _ f) $ λ a b h,
  begin
    induction h,
    { exact (algebra_map R A).map_add h_r h_s, },
    { exact (algebra_map R A).map_mul h_r h_s },
    { apply algebra.commutes },
    { change _ + _ + _ = _ + (_ + _),
      rw add_assoc },
    { change _ + _ = _ + _,
      rw add_comm, },
    { change (algebra_map _ _ _) + lift_fun R X f _ = lift_fun R X f _,
      simp, },
    { change _ * _ * _ = _ * (_ * _),
      rw mul_assoc },
    { change (algebra_map _ _ _) * lift_fun R X f _ = lift_fun R X f _,
      simp, },
    { change lift_fun R X f _ * (algebra_map _ _ _) = lift_fun R X f _,
      simp, },
    { change _ * (_ + _) = _ * _ + _ * _,
      rw left_distrib, },
    { change (_ + _) * _ = _ * _ + _ * _,
      rw right_distrib, },
    { change (algebra_map _ _ _) * _ = algebra_map _ _ _,
      simp },
    { change _ * (algebra_map _ _ _) = algebra_map _ _ _,
      simp },
    repeat { change lift_fun R X f _ + lift_fun R X f _ = _,
      rw h_ih,
      refl, },
    repeat { change lift_fun R X f _ * lift_fun R X f _ = _,
      rw h_ih,
      refl, },
  end,
  map_one' := by { change algebra_map _ _ _ = _, simp },
  map_mul' := by { rintros ⟨⟩ ⟨⟩, refl },
  map_zero' := by { change algebra_map _ _ _ = _, simp },
  map_add' := by { rintros ⟨⟩ ⟨⟩, refl },
  commutes' := by tauto }

variables {R X}

@[simp]
theorem ι_comp_lift (f : X → A) :
  (lift R f : free_algebra R X → A) ∘ (ι R) = f := by {ext, refl}

@[simp]
theorem lift_ι_apply (f : X → A) (x) :
  lift R f (ι R x) = f x := rfl

@[simp]
theorem lift_unique (f : X → A) (g : free_algebra R X →ₐ[R] A) :
  (g : free_algebra R X → A) ∘ (ι R) = f ↔ g = lift R f :=
begin
  refine ⟨λ hyp, _, λ hyp, by rw [hyp, ι_comp_lift]⟩,
  ext,
  rcases x,
  induction x,
  { change ((g : free_algebra R X → A) ∘ (ι R)) _ = _,
    rw hyp,
    refl },
  { exact alg_hom.commutes g x },
  { change g (quot.mk _ _ + quot.mk _ _) = _,
    rw [alg_hom.map_add, x_ih_a, x_ih_a_1],
    refl },
  { change g (quot.mk _ _ * quot.mk _ _) = _,
    rw [alg_hom.map_mul, x_ih_a, x_ih_a_1],
    refl },
end

/-!
At this stage we set the basic definitions as `@[irreducible]`, so from this point onwards one should only use the universal properties of the free algebra, and consider the actual implementation as a quotient of an inductive type as completely hidden.

Of course, one still has the option to locally make these definitions `semireducible` if so desired, and Lean is still willing in some circumstances to do unification based on the underlying definition.
-/
attribute [irreducible] free_algebra ι lift

@[simp]
theorem lift_comp_ι (g : free_algebra R X →ₐ[R] A) :
  lift R ((g : free_algebra R X → A) ∘ (ι R)) = g := by {symmetry, rw ←lift_unique}

@[ext]
theorem hom_ext {f g : free_algebra R X →ₐ[R] A}
  (w : ((f : free_algebra R X → A) ∘ (ι R)) = ((g : free_algebra R X → A) ∘ (ι R))) : f = g :=
begin
  have : g = lift R ((g : free_algebra R X → A) ∘ (ι R)), by rw ←lift_unique,
  rw [this, ←lift_unique, w],
end

/--
The free algebra on `X` is "just" the monoid algebra on the free monoid on `X`.

This would be useful when constructing linear maps out of a free algebra,
for example.
-/
noncomputable
def equiv_monoid_algebra_free_monoid : free_algebra R X ≃ₐ[R] monoid_algebra R (free_monoid X) :=
alg_equiv.of_alg_hom
  (lift R (λ x, (monoid_algebra.of R (free_monoid X)) (free_monoid.of x)))
  ((monoid_algebra.lift R (free_monoid X) (free_algebra R X)) (free_monoid.lift (ι R)))
begin
  apply monoid_algebra.alg_hom_ext, intro x,
  apply free_monoid.rec_on x,
  { simp, refl, },
  { intros x y ih, simp at ih, simp [ih], }
end
(by { ext, simp, })

end free_algebra<|MERGE_RESOLUTION|>--- conflicted
+++ resolved
@@ -173,11 +173,9 @@
   commutes' := λ _, by { rintros ⟨⟩, exact quot.sound rel.central_scalar },
   smul_def' := λ _ _, rfl }
 
-<<<<<<< HEAD
 instance {S : Type*} [comm_ring S] : ring (free_algebra S X) := algebra.semiring_to_ring S
-=======
+
 variables {X}
->>>>>>> f10dda05
 
 /--
 The canonical function `X → free_algebra R X`.
