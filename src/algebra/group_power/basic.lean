--- conflicted
+++ resolved
@@ -48,11 +48,7 @@
 /-- The scalar multiplication in an additive monoid.
 `n •ℕ a = a+a+...+a` n times. -/
 def nsmul [has_add A] [has_zero A] (n : ℕ) (a : A) : A :=
-<<<<<<< HEAD
-@monoid.pow (multiplicative A) _  _ a n
-=======
 @monoid.pow (multiplicative A) _ _ a n
->>>>>>> 7a715545
 
 infix ` •ℕ `:70 := nsmul
 
