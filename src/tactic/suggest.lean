--- conflicted
+++ resolved
@@ -119,24 +119,15 @@
 -- It turns out `apply` is so fast, it's better to just try them all.
 meta def process_declaration (hs : name_set) (d : declaration) : option decl_data :=
 let n := d.to_name in
-<<<<<<< HEAD
 if !d.is_trusted || n.is_internal || "inj".is_suffix_of n.to_string /- (`inj).is_suffix_of n -/ then
-=======
-if !d.is_trusted || n.is_internal then
->>>>>>> 1dd69d30
   none
 else
   (λ m, ⟨d, n, m, n.length⟩) <$> match_head_symbol hs d.type
 
 /-- Retrieve all library definitions with a given head symbol. -/
-<<<<<<< HEAD
-meta def library_defs (hs : name) : tactic (list decl_data) :=
-do env ← get_env,
-=======
 meta def library_defs (hs : name_set) : tactic (list decl_data) :=
 do trace_if_enabled `suggest format!"Looking for lemmas with head symbols {hs}.",
    env ← get_env,
->>>>>>> 1dd69d30
    let defs := env.decl_filter_map (process_declaration hs),
    -- Sort by length; people like short proofs
    let defs := defs.qsort(λ d₁ d₂, d₁.l ≤ d₂.l),
@@ -144,8 +135,6 @@
    trace_if_enabled `suggest $ defs.map (λ ⟨d, n, m, l⟩, (n, m.to_string)),
    return defs
 
-<<<<<<< HEAD
-=======
 /--
 We unpack any element of a list of `decl_data` corresponding to an `↔` statement that could apply
 in both directions into two separate elements.
@@ -158,7 +147,6 @@
 | []                     := []
 | (⟨d, n, both, l⟩ :: L) := ⟨d, n, mp, l⟩ :: ⟨d, n, mpr, l⟩ :: unpack_iff_both L
 | (⟨d, n, m, l⟩ :: L)    := ⟨d, n, m, l⟩ :: unpack_iff_both L
->>>>>>> 1dd69d30
 
 /--
 Apply the lemma `e`, then attempt to close all goals using
@@ -174,10 +162,7 @@
 -- requiring that it succeeds if `close_goals = tt`.
 meta def apply_and_solve (close_goals : bool) (opt : opt := { }) (e : expr) : tactic ℕ :=
 do
-<<<<<<< HEAD
-=======
   trace_if_enabled `suggest format!"Trying to apply lemma: {e}",
->>>>>>> 1dd69d30
   opt.apply e,
   trace_if_enabled `suggest format!"Applied lemma: {e}",
   ng ← num_goals,
@@ -217,28 +202,6 @@
    | both := undefined -- we use `unpack_iff_both` to ensure this isn't reachable
    end
 
-<<<<<<< HEAD
-/--
-Replace any metavariables in the expression with underscores, in preparation for printing
-`refine ...` statements.
--/
-meta def replace_mvars (e : expr) : expr :=
-e.replace (λ e' _, if e'.is_mvar then some (unchecked_cast pexpr.mk_placeholder) else none)
-
-/--
-Construct a `refine ...` or `exact ...` string which would construct `g`.
--/
-meta def tactic_statement (g : expr) : tactic string :=
-do g ← instantiate_mvars g,
-   g ← head_beta g,
-   r ← pp (replace_mvars g),
-   goals ← get_goals >>= (λ gs, gs.mmap (λ g, do t ← infer_type g, pp t)),
-   if g.has_meta_var
-   then return (sformat!"Try this: refine {r} -- {goals}")
-   else return (sformat!"Try this: exact {r} -- {goals}")
-
-=======
->>>>>>> 1dd69d30
 /-- An `application` records the result of a successful application of a library lemma. -/
 meta structure application :=
 (state     : tactic_state)
@@ -298,11 +261,7 @@
    (do
    -- Collect all definitions with the correct head symbol
    t ← infer_type g,
-<<<<<<< HEAD
-   defs ← library_defs (head_symbol t),
-=======
    defs ← unpack_iff_both <$> library_defs (name_set.of_list $ allowed_head_symbols t),
->>>>>>> 1dd69d30
 
    let defs : mllist tactic _ := mllist.of_list defs,
 
