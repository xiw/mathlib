--- conflicted
+++ resolved
@@ -1741,17 +1741,6 @@
    mk_exception "success_if_fail_with_msg combinator failed, given tactic succeeded" none s
 end
 
-<<<<<<< HEAD
-
-/--
-Replace any metavariables in the expression with underscores, in preparation for printing
-`refine ...` statements.
--/
-meta def replace_mvars (e : expr) : expr :=
-e.replace (λ e' _, if e'.is_mvar then some (unchecked_cast pexpr.mk_placeholder) else none)
-
-=======
->>>>>>> 7c6ff25e
 /--
 Construct a `refine ...` or `exact ...` string which would construct `g`.
 -/
