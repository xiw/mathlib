/-
Copyright (c) 2017 Johannes Hölzl. All rights reserved.
Released under Apache 2.0 license as described in the file LICENSE.
Authors: Johannes Hölzl
-/
import order.bounds

/-!
# Theory of complete lattices

## Main definitions

* `Sup` and `Inf` are the supremum and the infimum of a set;
* `supr (f : ι → α)` and `infi (f : ι → α)` are indexed supremum and infimum of a function,
  defined as `Sup` and `Inf` of the range of this function;
* `class complete_lattice`: a bounded lattice such that `Sup s` is always the least upper boundary
  of `s` and `Inf s` is always the greatest lower boundary of `s`;
* `class complete_linear_order`: a linear ordered complete lattice.

## Naming conventions

We use `Sup`/`Inf`/`supr`/`infi` for the corresponding functions in the statement. Sometimes we
also use `bsupr`/`binfi` for "bounded` supremum or infimum, i.e. one of `⨆ i ∈ s, f i`,
`⨆ i (hi : p i), f i`, or more generally `⨆ i (hi : p i), f i hi`.

## Notation

* `⨆ i, f i` : `supr f`, the supremum of the range of `f`;
* `⨅ i, f i` : `infi f`, the infimum of the range of `f`.
-/

set_option old_structure_cmd true
open set

variables {α β β₂ : Type*} {ι ι₂ : Sort*}

/-- class for the `Sup` operator -/
class has_Sup (α : Type*) := (Sup : set α → α)
/-- class for the `Inf` operator -/
class has_Inf (α : Type*) := (Inf : set α → α)

export has_Sup (Sup) has_Inf (Inf)

/-- Supremum of a set -/
add_decl_doc has_Sup.Sup
/-- Infimum of a set -/
add_decl_doc has_Inf.Inf

/-- Indexed supremum -/
def supr [has_Sup α] (s : ι → α) : α := Sup (range s)
/-- Indexed infimum -/
def infi [has_Inf α] (s : ι → α) : α := Inf (range s)

@[priority 50] instance has_Inf_to_nonempty (α) [has_Inf α] : nonempty α := ⟨Inf ∅⟩
@[priority 50] instance has_Sup_to_nonempty (α) [has_Sup α] : nonempty α := ⟨Sup ∅⟩

notation `⨆` binders `, ` r:(scoped f, supr f) := r
notation `⨅` binders `, ` r:(scoped f, infi f) := r

instance (α) [has_Inf α] : has_Sup (order_dual α) := ⟨(Inf : set α → α)⟩
instance (α) [has_Sup α] : has_Inf (order_dual α) := ⟨(Sup : set α → α)⟩

section prio
set_option default_priority 100 -- see Note [default priority]
/-- A complete lattice is a bounded lattice which
  has suprema and infima for every subset. -/
class complete_lattice (α : Type*) extends bounded_lattice α, has_Sup α, has_Inf α :=
(le_Sup : ∀s, ∀a∈s, a ≤ Sup s)
(Sup_le : ∀s a, (∀b∈s, b ≤ a) → Sup s ≤ a)
(Inf_le : ∀s, ∀a∈s, Inf s ≤ a)
(le_Inf : ∀s a, (∀b∈s, a ≤ b) → a ≤ Inf s)

/-- Create a `complete_lattice` from a `partial_order` and `Inf` function
that returns the greatest lower bound of a set. Usually this constructor provides
poor definitional equalities, so it should be used with
`.. complete_lattice_of_Inf α _`. -/
def complete_lattice_of_Inf (α : Type*) [H1 : partial_order α]
  [H2 : has_Inf α] (is_glb_Inf : ∀ s : set α, is_glb s (Inf s)) :
  complete_lattice α :=
{ bot := Inf univ,
  bot_le := λ x, (is_glb_Inf univ).1 trivial,
  top := Inf ∅,
  le_top := λ a, (is_glb_Inf ∅).2 $ by simp,
  sup := λ a b, Inf {x | a ≤ x ∧ b ≤ x},
  inf := λ a b, Inf {a, b},
  le_inf := λ a b c hab hac, by { apply (is_glb_Inf _).2, simp [*] },
  inf_le_right := λ a b, (is_glb_Inf _).1 $ mem_insert_of_mem _ $ mem_singleton _,
  inf_le_left := λ a b, (is_glb_Inf _).1 $ mem_insert _ _,
  sup_le := λ a b c hac hbc, (is_glb_Inf _).1 $ by simp [*],
  le_sup_left := λ a b, (is_glb_Inf _).2 $ λ x, and.left,
  le_sup_right := λ a b, (is_glb_Inf _).2 $ λ x, and.right,
  le_Inf := λ s a ha, (is_glb_Inf s).2 ha,
  Inf_le := λ s a ha, (is_glb_Inf s).1 ha,
  Sup := λ s, Inf (upper_bounds s),
  le_Sup := λ s a ha, (is_glb_Inf (upper_bounds s)).2 $ λ b hb, hb ha,
  Sup_le := λ s a ha, (is_glb_Inf (upper_bounds s)).1 ha,
  .. H1, .. H2 }

/-- Create a `complete_lattice` from a `partial_order` and `Sup` function
that returns the least upper bound of a set. Usually this constructor provides
poor definitional equalities, so it should be used with
`.. complete_lattice_of_Sup α _`. -/
def complete_lattice_of_Sup (α : Type*) [H1 : partial_order α]
  [H2 : has_Sup α] (is_lub_Sup : ∀ s : set α, is_lub s (Sup s)) :
  complete_lattice α :=
{ top := Sup univ,
  le_top := λ x, (is_lub_Sup univ).1 trivial,
  bot := Sup ∅,
  bot_le := λ x, (is_lub_Sup ∅).2 $ by simp,
  sup := λ a b, Sup {a, b},
  sup_le := λ a b c hac hbc, (is_lub_Sup _).2 (by simp [*]),
  le_sup_left := λ a b, (is_lub_Sup _).1 $ mem_insert _ _,
  le_sup_right := λ a b, (is_lub_Sup _).1 $ mem_insert_of_mem _ $ mem_singleton _,
  inf := λ a b, Sup {x | x ≤ a ∧ x ≤ b},
  le_inf := λ a b c hab hac, (is_lub_Sup _).1 $ by simp [*],
  inf_le_left := λ a b, (is_lub_Sup _).2 (λ x, and.left),
  inf_le_right := λ a b, (is_lub_Sup _).2 (λ x, and.right),
  Inf := λ s, Sup (lower_bounds s),
  Sup_le := λ s a ha, (is_lub_Sup s).2 ha,
  le_Sup := λ s a ha, (is_lub_Sup s).1 ha,
  Inf_le := λ s a ha, (is_lub_Sup (lower_bounds s)).2 (λ b hb, hb ha),
  le_Inf := λ s a ha, (is_lub_Sup (lower_bounds s)).1 ha,
  .. H1, .. H2 }

/-- A complete linear order is a linear order whose lattice structure is complete. -/
class complete_linear_order (α : Type*) extends complete_lattice α, decidable_linear_order α
end prio

namespace order_dual
variable (α)

instance [complete_lattice α] : complete_lattice (order_dual α) :=
{ le_Sup := @complete_lattice.Inf_le α _,
  Sup_le := @complete_lattice.le_Inf α _,
  Inf_le := @complete_lattice.le_Sup α _,
  le_Inf := @complete_lattice.Sup_le α _,
  .. order_dual.bounded_lattice α, ..order_dual.has_Sup α, ..order_dual.has_Inf α }

instance [complete_linear_order α] : complete_linear_order (order_dual α) :=
{ .. order_dual.complete_lattice α, .. order_dual.decidable_linear_order α }

end order_dual

section
variables [complete_lattice α] {s t : set α} {a b : α}

@[ematch] theorem le_Sup : a ∈ s → a ≤ Sup s := complete_lattice.le_Sup s a

theorem Sup_le : (∀b∈s, b ≤ a) → Sup s ≤ a := complete_lattice.Sup_le s a

@[ematch] theorem Inf_le : a ∈ s → Inf s ≤ a := complete_lattice.Inf_le s a

theorem le_Inf : (∀b∈s, a ≤ b) → a ≤ Inf s := complete_lattice.le_Inf s a

lemma is_lub_Sup (s : set α) : is_lub s (Sup s) := ⟨assume x, le_Sup, assume x, Sup_le⟩

lemma is_lub.Sup_eq (h : is_lub s a) : Sup s = a := (is_lub_Sup s).unique h

lemma is_glb_Inf (s : set α) : is_glb s (Inf s) := ⟨assume a, Inf_le, assume a, le_Inf⟩

lemma is_glb.Inf_eq (h : is_glb s a) : Inf s = a := (is_glb_Inf s).unique h

theorem le_Sup_of_le (hb : b ∈ s) (h : a ≤ b) : a ≤ Sup s :=
le_trans h (le_Sup hb)

theorem Inf_le_of_le (hb : b ∈ s) (h : b ≤ a) : Inf s ≤ a :=
le_trans (Inf_le hb) h

theorem Sup_le_Sup (h : s ⊆ t) : Sup s ≤ Sup t :=
(is_lub_Sup s).mono (is_lub_Sup t) h

theorem Inf_le_Inf (h : s ⊆ t) : Inf t ≤ Inf s :=
(is_glb_Inf s).mono (is_glb_Inf t) h

@[simp] theorem Sup_le_iff : Sup s ≤ a ↔ (∀b ∈ s, b ≤ a) :=
is_lub_le_iff (is_lub_Sup s)

@[simp] theorem le_Inf_iff : a ≤ Inf s ↔ (∀b ∈ s, a ≤ b) :=
le_is_glb_iff (is_glb_Inf s)

theorem Inf_le_Sup (hs : s.nonempty) : Inf s ≤ Sup s :=
is_glb_le_is_lub (is_glb_Inf s) (is_lub_Sup s) hs

-- TODO: it is weird that we have to add union_def
theorem Sup_union {s t : set α} : Sup (s ∪ t) = Sup s ⊔ Sup t :=
((is_lub_Sup s).union (is_lub_Sup t)).Sup_eq

theorem Sup_inter_le {s t : set α} : Sup (s ∩ t) ≤ Sup s ⊓ Sup t :=
by finish
/-
  Sup_le (assume a ⟨a_s, a_t⟩, le_inf (le_Sup a_s) (le_Sup a_t))
-/

theorem Inf_union {s t : set α} : Inf (s ∪ t) = Inf s ⊓ Inf t :=
((is_glb_Inf s).union (is_glb_Inf t)).Inf_eq

theorem le_Inf_inter {s t : set α} : Inf s ⊔ Inf t ≤ Inf (s ∩ t) :=
by finish
/-
le_Inf (assume a ⟨a_s, a_t⟩, sup_le (Inf_le a_s) (Inf_le a_t))
-/

@[simp] theorem Sup_empty : Sup ∅ = (⊥ : α) :=
is_lub_empty.Sup_eq

@[simp] theorem Inf_empty : Inf ∅ = (⊤ : α) :=
(@is_glb_empty α _).Inf_eq

@[simp] theorem Sup_univ : Sup univ = (⊤ : α) :=
(@is_lub_univ α _).Sup_eq

@[simp] theorem Inf_univ : Inf univ = (⊥ : α) :=
is_glb_univ.Inf_eq

-- TODO(Jeremy): get this automatically
@[simp] theorem Sup_insert {a : α} {s : set α} : Sup (insert a s) = a ⊔ Sup s :=
((is_lub_Sup s).insert a).Sup_eq

@[simp] theorem Inf_insert {a : α} {s : set α} : Inf (insert a s) = a ⊓ Inf s :=
((is_glb_Inf s).insert a).Inf_eq

-- We will generalize this to conditionally complete lattices in `cSup_singleton`.
theorem Sup_singleton {a : α} : Sup {a} = a :=
is_lub_singleton.Sup_eq

-- We will generalize this to conditionally complete lattices in `cInf_singleton`.
theorem Inf_singleton {a : α} : Inf {a} = a :=
is_glb_singleton.Inf_eq

theorem Sup_pair {a b : α} : Sup {a, b} = a ⊔ b :=
(@is_lub_pair α _ a b).Sup_eq

theorem Inf_pair {a b : α} : Inf {a, b} = a ⊓ b :=
(@is_glb_pair α _ a b).Inf_eq

@[simp] theorem Inf_eq_top : Inf s = ⊤ ↔ (∀a∈s, a = ⊤) :=
iff.intro
  (assume h a ha, top_unique $ h ▸ Inf_le ha)
  (assume h, top_unique $ le_Inf $ assume a ha, top_le_iff.2 $ h a ha)

@[simp] theorem Sup_eq_bot : Sup s = ⊥ ↔ (∀a∈s, a = ⊥) :=
iff.intro
  (assume h a ha, bot_unique $ h ▸ le_Sup ha)
  (assume h, bot_unique $ Sup_le $ assume a ha, le_bot_iff.2 $ h a ha)

end

section complete_linear_order
variables [complete_linear_order α] {s t : set α} {a b : α}

lemma Inf_lt_iff : Inf s < b ↔ (∃a∈s, a < b) :=
is_glb_lt_iff (is_glb_Inf s)

lemma lt_Sup_iff : b < Sup s ↔ (∃a∈s, b < a) :=
lt_is_lub_iff (is_lub_Sup s)

lemma Sup_eq_top : Sup s = ⊤ ↔ (∀b<⊤, ∃a∈s, b < a) :=
iff.intro
  (assume (h : Sup s = ⊤) b hb, by rwa [←h, lt_Sup_iff] at hb)
  (assume h, top_unique $ le_of_not_gt $ assume h',
    let ⟨a, ha, h⟩ := h _ h' in
    lt_irrefl a $ lt_of_le_of_lt (le_Sup ha) h)

@[nolint ge_or_gt] -- see Note [nolint_ge]
lemma Inf_eq_bot : Inf s = ⊥ ↔ (∀b>⊥, ∃a∈s, a < b) :=
iff.intro
  (assume (h : Inf s = ⊥) b (hb : ⊥ < b), by rwa [←h, Inf_lt_iff] at hb)
  (assume h, bot_unique $ le_of_not_gt $ assume h',
    let ⟨a, ha, h⟩ := h _ h' in
    lt_irrefl a $ lt_of_lt_of_le h (Inf_le ha))

lemma lt_supr_iff {f : ι → α} : a < supr f ↔ (∃i, a < f i) :=
lt_Sup_iff.trans exists_range_iff

lemma infi_lt_iff {f : ι → α} : infi f < a ↔ (∃i, f i < a) :=
Inf_lt_iff.trans exists_range_iff

end complete_linear_order

/- supr & infi -/

section
variables [complete_lattice α] {s t : ι → α} {a b : α}

-- TODO: this declaration gives error when starting smt state
--@[ematch]
theorem le_supr (s : ι → α) (i : ι) : s i ≤ supr s :=
le_Sup ⟨i, rfl⟩

@[ematch] theorem le_supr' (s : ι → α) (i : ι) : (: s i ≤ supr s :) :=
le_Sup ⟨i, rfl⟩

/- TODO: this version would be more powerful, but, alas, the pattern matcher
   doesn't accept it.
@[ematch] theorem le_supr' (s : ι → α) (i : ι) : (: s i :) ≤ (: supr s :) :=
le_Sup ⟨i, rfl⟩
-/

lemma is_lub_supr : is_lub (range s) (⨆j, s j) := is_lub_Sup _

lemma is_lub.supr_eq (h : is_lub (range s) a) : (⨆j, s j) = a := h.Sup_eq

lemma is_glb_infi : is_glb (range s) (⨅j, s j) := is_glb_Inf _

lemma is_glb.infi_eq (h : is_glb (range s) a) : (⨅j, s j) = a := h.Inf_eq

theorem le_supr_of_le (i : ι) (h : a ≤ s i) : a ≤ supr s :=
le_trans h (le_supr _ i)

theorem le_bsupr {p : ι → Prop} {f : Π i (h : p i), α} (i : ι) (hi : p i) :
  f i hi ≤ ⨆ i hi, f i hi :=
le_supr_of_le i $ le_supr (f i) hi

theorem supr_le (h : ∀i, s i ≤ a) : supr s ≤ a :=
Sup_le $ assume b ⟨i, eq⟩, eq ▸ h i

theorem bsupr_le {p : ι → Prop} {f : Π i (h : p i), α} (h : ∀ i hi, f i hi ≤ a) :
  (⨆ i (hi : p i), f i hi) ≤ a :=
supr_le $ λ i, supr_le $ h i

theorem supr_le_supr (h : ∀i, s i ≤ t i) : supr s ≤ supr t :=
supr_le $ assume i, le_supr_of_le i (h i)

theorem supr_le_supr2 {t : ι₂ → α} (h : ∀i, ∃j, s i ≤ t j) : supr s ≤ supr t :=
supr_le $ assume j, exists.elim (h j) le_supr_of_le

theorem bsupr_le_bsupr {p : ι → Prop} {f g : Π i (hi : p i), α} (h : ∀ i hi, f i hi ≤ g i hi) :
  (⨆ i hi, f i hi) ≤ ⨆ i hi, g i hi :=
bsupr_le $ λ i hi, le_trans (h i hi) (le_bsupr i hi)

theorem supr_le_supr_const (h : ι → ι₂) : (⨆ i:ι, a) ≤ (⨆ j:ι₂, a) :=
supr_le $ le_supr _ ∘ h

@[simp] theorem supr_le_iff : supr s ≤ a ↔ (∀i, s i ≤ a) :=
(is_lub_le_iff is_lub_supr).trans forall_range_iff

theorem Sup_eq_supr {s : set α} : Sup s = (⨆a ∈ s, a) :=
le_antisymm
  (Sup_le $ assume b h, le_supr_of_le b $ le_supr _ h)
  (supr_le $ assume b, supr_le $ assume h, le_Sup h)

lemma le_supr_iff : (a ≤ supr s) ↔ (∀ b, (∀ i, s i ≤ b) → a ≤ b) :=
⟨λ h b hb, le_trans h (supr_le hb), λ h, h _ $ λ i, le_supr s i⟩

lemma monotone.le_map_supr [complete_lattice β] {f : α → β} (hf : monotone f) :
  (⨆ i, f (s i)) ≤ f (supr s) :=
supr_le $ λ i, hf $ le_supr _ _

lemma monotone.le_map_supr2 [complete_lattice β] {f : α → β} (hf : monotone f)
  {ι' : ι → Sort*} (s : Π i, ι' i → α) :
  (⨆ i (h : ι' i), f (s i h)) ≤ f (⨆ i (h : ι' i), s i h) :=
calc (⨆ i h, f (s i h)) ≤ (⨆ i, f (⨆ h, s i h)) :
  supr_le_supr $ λ i, hf.le_map_supr
... ≤ f (⨆ i (h : ι' i), s i h) : hf.le_map_supr

lemma monotone.le_map_Sup [complete_lattice β] {s : set α} {f : α → β} (hf : monotone f) :
  (⨆a∈s, f a) ≤ f (Sup s) :=
by rw [Sup_eq_supr]; exact hf.le_map_supr2 _

lemma supr_comp_le {ι' : Sort*} (f : ι' → α) (g : ι → ι') :
  (⨆ x, f (g x)) ≤ ⨆ y, f y :=
supr_le_supr2 $ λ x, ⟨_, le_refl _⟩

lemma monotone.supr_comp_eq [preorder β] {f : β → α} (hf : monotone f)
  {s : ι → β} (hs : ∀ x, ∃ i, x ≤ s i) :
  (⨆ x, f (s x)) = ⨆ y, f y :=
le_antisymm (supr_comp_le _ _) (supr_le_supr2 $ λ x, (hs x).imp $ λ i hi, hf hi)

lemma function.surjective.supr_comp {α : Type*} [has_Sup α] {f : ι → ι₂}
  (hf : function.surjective f) (g : ι₂ → α) :
  (⨆ x, g (f x)) = ⨆ y, g y :=
by simp only [supr, hf.range_comp]

-- TODO: finish doesn't do well here.
@[congr] theorem supr_congr_Prop {α : Type*} [has_Sup α] {p q : Prop} {f₁ : p → α} {f₂ : q → α}
  (pq : p ↔ q) (f : ∀x, f₁ (pq.mpr x) = f₂ x) : supr f₁ = supr f₂ :=
begin
  have : f₁ ∘ pq.mpr = f₂ := funext f,
  rw [← this],
  refine (function.surjective.supr_comp (λ h, ⟨pq.1 h, _⟩) f₁).symm,
  refl
end

theorem infi_le (s : ι → α) (i : ι) : infi s ≤ s i :=
Inf_le ⟨i, rfl⟩

@[ematch] theorem infi_le' (s : ι → α) (i : ι) : (: infi s ≤ s i :) :=
Inf_le ⟨i, rfl⟩

/- I wanted to see if this would help for infi_comm; it doesn't.
@[ematch] theorem infi_le₂' (s : ι → ι₂ → α) (i : ι) (j : ι₂) : (: ⨅ i j, s i j :) ≤ (: s i j :) :=
begin
  transitivity,
  apply (infi_le (λ i, ⨅ j, s i j) i),
  apply infi_le
end
-/

theorem infi_le_of_le (i : ι) (h : s i ≤ a) : infi s ≤ a :=
le_trans (infi_le _ i) h

theorem binfi_le {p : ι → Prop} {f : Π i (hi : p i), α} (i : ι) (hi : p i) :
  (⨅ i hi, f i hi) ≤ f i hi :=
infi_le_of_le i $ infi_le (f i) hi

theorem le_infi (h : ∀i, a ≤ s i) : a ≤ infi s :=
le_Inf $ assume b ⟨i, eq⟩, eq ▸ h i

theorem le_binfi {p : ι → Prop} {f : Π i (h : p i), α} (h : ∀ i hi, a ≤ f i hi) :
  a ≤ ⨅ i hi, f i hi :=
le_infi $ λ i, le_infi $ h i

theorem infi_le_infi (h : ∀i, s i ≤ t i) : infi s ≤ infi t :=
le_infi $ assume i, infi_le_of_le i (h i)

theorem infi_le_infi2 {t : ι₂ → α} (h : ∀j, ∃i, s i ≤ t j) : infi s ≤ infi t :=
le_infi $ assume j, exists.elim (h j) infi_le_of_le

theorem binfi_le_binfi {p : ι → Prop} {f g : Π i (h : p i), α} (h : ∀ i hi, f i hi ≤ g i hi) :
  (⨅ i hi, f i hi) ≤ ⨅ i hi, g i hi :=
le_binfi $ λ i hi, le_trans (binfi_le i hi) (h i hi)

theorem infi_le_infi_const (h : ι₂ → ι) : (⨅ i:ι, a) ≤ (⨅ j:ι₂, a) :=
le_infi $ infi_le _ ∘ h

@[simp] theorem le_infi_iff : a ≤ infi s ↔ (∀i, a ≤ s i) :=
⟨assume : a ≤ infi s, assume i, le_trans this (infi_le _ _), le_infi⟩

theorem Inf_eq_infi {s : set α} : Inf s = (⨅a ∈ s, a) :=
le_antisymm
  (le_infi $ assume b, le_infi $ assume h, Inf_le h)
  (le_Inf $ assume b h, infi_le_of_le b $ infi_le _ h)

lemma monotone.map_infi_le [complete_lattice β] {f : α → β} (hf : monotone f) :
  f (infi s) ≤ (⨅ i, f (s i)) :=
le_infi $ λ i, hf $ infi_le _ _

lemma monotone.map_infi2_le [complete_lattice β] {f : α → β} (hf : monotone f)
  {ι' : ι → Sort*} (s : Π i, ι' i → α) :
  f (⨅ i (h : ι' i), s i h) ≤ (⨅ i (h : ι' i), f (s i h)) :=
calc f (⨅ i (h : ι' i), s i h) ≤ (⨅ i, f (⨅ h, s i h)) : hf.map_infi_le
... ≤ (⨅ i h, f (s i h)) : infi_le_infi $ λ i, hf.map_infi_le

lemma monotone.map_Inf_le [complete_lattice β] {s : set α} {f : α → β} (hf : monotone f) :
  f (Inf s) ≤ ⨅ a∈s, f a :=
by rw [Inf_eq_infi]; exact hf.map_infi2_le _

lemma le_infi_comp {ι' : Sort*} (f : ι' → α) (g : ι → ι') :
  (⨅ y, f y) ≤ ⨅ x, f (g x) :=
infi_le_infi2 $ λ x, ⟨_, le_refl _⟩

lemma monotone.infi_comp_eq [preorder β] {f : β → α} (hf : monotone f)
  {s : ι → β} (hs : ∀ x, ∃ i, s i ≤ x) :
  (⨅ x, f (s x)) = ⨅ y, f y :=
le_antisymm (infi_le_infi2 $ λ x, (hs x).imp $ λ i hi, hf hi) (le_infi_comp _ _)

lemma function.surjective.infi_comp {α : Type*} [has_Inf α] {f : ι → ι₂}
  (hf : function.surjective f) (g : ι₂ → α) :
  (⨅ x, g (f x)) = ⨅ y, g y :=
@function.surjective.supr_comp _ _ (order_dual α) _ f hf g

@[congr] theorem infi_congr_Prop {α : Type*} [has_Inf α] {p q : Prop} {f₁ : p → α} {f₂ : q → α}
  (pq : p ↔ q) (f : ∀x, f₁ (pq.mpr x) = f₂ x) : infi f₁ = infi f₂ :=
@supr_congr_Prop (order_dual α) _ p q f₁ f₂ pq f

-- We will generalize this to conditionally complete lattices in `cinfi_const`.
theorem infi_const [nonempty ι] {a : α} : (⨅ b:ι, a) = a :=
by rw [infi, range_const, Inf_singleton]

-- We will generalize this to conditionally complete lattices in `csupr_const`.
theorem supr_const [nonempty ι] {a : α} : (⨆ b:ι, a) = a :=
by rw [supr, range_const, Sup_singleton]

@[simp] lemma infi_top : (⨅i:ι, ⊤ : α) = ⊤ :=
top_unique $ le_infi $ assume i, le_refl _

@[simp] lemma supr_bot : (⨆i:ι, ⊥ : α) = ⊥ :=
bot_unique $ supr_le $ assume i, le_refl _

@[simp] lemma infi_eq_top : infi s = ⊤ ↔ (∀i, s i = ⊤) :=
iff.intro
  (assume eq i, top_unique $ eq ▸ infi_le _ _)
  (assume h, top_unique $ le_infi $ assume i, top_le_iff.2 $ h i)

@[simp] lemma supr_eq_bot : supr s = ⊥ ↔ (∀i, s i = ⊥) :=
iff.intro
  (assume eq i, bot_unique $ eq ▸ le_supr _ _)
  (assume h, bot_unique $ supr_le $ assume i, le_bot_iff.2 $ h i)

@[simp] lemma infi_pos {p : Prop} {f : p → α} (hp : p) : (⨅ h : p, f h) = f hp :=
le_antisymm (infi_le _ _) (le_infi $ assume h, le_refl _)

@[simp] lemma infi_neg {p : Prop} {f : p → α} (hp : ¬ p) : (⨅ h : p, f h) = ⊤ :=
le_antisymm le_top $ le_infi $ assume h, (hp h).elim

@[simp] lemma supr_pos {p : Prop} {f : p → α} (hp : p) : (⨆ h : p, f h) = f hp :=
le_antisymm (supr_le $ assume h, le_refl _) (le_supr _ _)

@[simp] lemma supr_neg {p : Prop} {f : p → α} (hp : ¬ p) : (⨆ h : p, f h) = ⊥ :=
le_antisymm (supr_le $ assume h, (hp h).elim) bot_le

lemma supr_eq_dif {p : Prop} [decidable p] (a : p → α) :
  (⨆h:p, a h) = (if h : p then a h else ⊥) :=
by by_cases p; simp [h]

lemma supr_eq_if {p : Prop} [decidable p] (a : α) :
  (⨆h:p, a) = (if p then a else ⊥) :=
by rw [supr_eq_dif, dif_eq_if]

lemma infi_eq_dif {p : Prop} [decidable p] (a : p → α) :
  (⨅h:p, a h) = (if h : p then a h else ⊤) :=
by by_cases p; simp [h]

lemma infi_eq_if {p : Prop} [decidable p] (a : α) :
  (⨅h:p, a) = (if p then a else ⊤) :=
by rw [infi_eq_dif, dif_eq_if]

-- TODO: should this be @[simp]?
theorem infi_comm {f : ι → ι₂ → α} : (⨅i, ⨅j, f i j) = (⨅j, ⨅i, f i j) :=
le_antisymm
  (le_infi $ assume i, le_infi $ assume j, infi_le_of_le j $ infi_le _ i)
  (le_infi $ assume j, le_infi $ assume i, infi_le_of_le i $ infi_le _ j)

/- TODO: this is strange. In the proof below, we get exactly the desired
   among the equalities, but close does not get it.
begin
  apply @le_antisymm,
    simp, intros,
    begin [smt]
      ematch, ematch, ematch, trace_state, have := le_refl (f i_1 i),
      trace_state, close
    end
end
-/

-- TODO: should this be @[simp]?
theorem supr_comm {f : ι → ι₂ → α} : (⨆i, ⨆j, f i j) = (⨆j, ⨆i, f i j) :=
le_antisymm
  (supr_le $ assume i, supr_le $ assume j, le_supr_of_le j $ le_supr _ i)
  (supr_le $ assume j, supr_le $ assume i, le_supr_of_le i $ le_supr _ j)

@[simp] theorem infi_infi_eq_left {b : β} {f : Πx:β, x = b → α} : (⨅x, ⨅h:x = b, f x h) = f b rfl :=
le_antisymm
  (infi_le_of_le b $ infi_le _ rfl)
  (le_infi $ assume b', le_infi $ assume eq, match b', eq with ._, rfl := le_refl _ end)

@[simp] theorem infi_infi_eq_right {b : β} {f : Πx:β, b = x → α} : (⨅x, ⨅h:b = x, f x h) = f b rfl :=
le_antisymm
  (infi_le_of_le b $ infi_le _ rfl)
  (le_infi $ assume b', le_infi $ assume eq, match b', eq with ._, rfl := le_refl _ end)

@[simp] theorem supr_supr_eq_left {b : β} {f : Πx:β, x = b → α} : (⨆x, ⨆h : x = b, f x h) = f b rfl :=
le_antisymm
  (supr_le $ assume b', supr_le $ assume eq, match b', eq with ._, rfl := le_refl _ end)
  (le_supr_of_le b $ le_supr _ rfl)

@[simp] theorem supr_supr_eq_right {b : β} {f : Πx:β, b = x → α} : (⨆x, ⨆h : b = x, f x h) = f b rfl :=
le_antisymm
  (supr_le $ assume b', supr_le $ assume eq, match b', eq with ._, rfl := le_refl _ end)
  (le_supr_of_le b $ le_supr _ rfl)

attribute [ematch] le_refl

theorem infi_subtype {p : ι → Prop} {f : subtype p → α} : (⨅ x, f x) = (⨅ i (h:p i), f ⟨i, h⟩) :=
le_antisymm
  (le_infi $ assume i, le_infi $ assume : p i, infi_le _ _)
  (le_infi $ assume ⟨i, h⟩, infi_le_of_le i $ infi_le _ _)

lemma infi_subtype' {p : ι → Prop} {f : ∀ i, p i → α} :
  (⨅ i (h : p i), f i h) = (⨅ x : subtype p, f x x.property) :=
(@infi_subtype _ _ _ p (λ x, f x.val x.property)).symm

lemma infi_subtype'' {ι} (s : set ι) (f : ι → α) :
  (⨅ i : s, f i) = ⨅ (t : ι) (H : t ∈ s), f t :=
infi_subtype

theorem infi_inf_eq {f g : ι → α} : (⨅ x, f x ⊓ g x) = (⨅ x, f x) ⊓ (⨅ x, g x) :=
le_antisymm
  (le_inf
    (le_infi $ assume i, infi_le_of_le i inf_le_left)
    (le_infi $ assume i, infi_le_of_le i inf_le_right))
  (le_infi $ assume i, le_inf
    (inf_le_left_of_le $ infi_le _ _)
    (inf_le_right_of_le $ infi_le _ _))

/- TODO: here is another example where more flexible pattern matching
   might help.

begin
  apply @le_antisymm,
  safe, pose h := f a ⊓ g a, begin [smt] ematch, ematch  end
end
-/

lemma infi_inf [h : nonempty ι] {f : ι → α} {a : α} : (⨅x, f x) ⊓ a = (⨅ x, f x ⊓ a) :=
<<<<<<< HEAD
le_antisymm
  (le_infi $ assume i, le_inf (inf_le_left_of_le $ infi_le _ _) inf_le_right)
  (le_inf (infi_le_infi $ assume i, inf_le_left) (infi_le_of_le (classical.choice h) inf_le_right))
=======
by rw [infi_inf_eq, infi_const]
>>>>>>> 26787b5c

lemma inf_infi [nonempty ι] {f : ι → α} {a : α} : a ⊓ (⨅x, f x) = (⨅ x, a ⊓ f x) :=
by rw [inf_comm, infi_inf]; simp [inf_comm]

lemma binfi_inf {p : ι → Prop} {f : Π i (hi : p i), α} {a : α} (h : ∃ i, p i) :
  (⨅i (h : p i), f i h) ⊓ a = (⨅ i (h : p i), f i h ⊓ a) :=
by haveI : nonempty {i // p i} := (let ⟨i, hi⟩ := h in ⟨⟨i, hi⟩⟩);
  rw [infi_subtype', infi_subtype', infi_inf]

theorem supr_sup_eq {f g : β → α} : (⨆ x, f x ⊔ g x) = (⨆ x, f x) ⊔ (⨆ x, g x) :=
@infi_inf_eq (order_dual α) β _ _ _

/- supr and infi under Prop -/

@[simp] theorem infi_false {s : false → α} : infi s = ⊤ :=
le_antisymm le_top (le_infi $ assume i, false.elim i)

@[simp] theorem supr_false {s : false → α} : supr s = ⊥ :=
le_antisymm (supr_le $ assume i, false.elim i) bot_le

@[simp] theorem infi_true {s : true → α} : infi s = s trivial :=
le_antisymm (infi_le _ _) (le_infi $ assume ⟨⟩, le_refl _)

@[simp] theorem supr_true {s : true → α} : supr s = s trivial :=
le_antisymm (supr_le $ assume ⟨⟩, le_refl _) (le_supr _ _)

@[simp] theorem infi_exists {p : ι → Prop} {f : Exists p → α} : (⨅ x, f x) = (⨅ i, ⨅ h:p i, f ⟨i, h⟩) :=
le_antisymm
  (le_infi $ assume i, le_infi $ assume : p i, infi_le _ _)
  (le_infi $ assume ⟨i, h⟩, infi_le_of_le i $ infi_le _ _)

@[simp] theorem supr_exists {p : ι → Prop} {f : Exists p → α} : (⨆ x, f x) = (⨆ i, ⨆ h:p i, f ⟨i, h⟩) :=
le_antisymm
  (supr_le $ assume ⟨i, h⟩, le_supr_of_le i $ le_supr (λh:p i, f ⟨i, h⟩) _)
  (supr_le $ assume i, supr_le $ assume : p i, le_supr _ _)

theorem infi_and {p q : Prop} {s : p ∧ q → α} : infi s = (⨅ h₁ h₂, s ⟨h₁, h₂⟩) :=
le_antisymm
  (le_infi $ assume i, le_infi $ assume j, infi_le _ _)
  (le_infi $ assume ⟨i, h⟩, infi_le_of_le i $ infi_le _ _)

/-- The symmetric case of `infi_and`, useful for rewriting into a infimum over a conjunction -/
lemma infi_and' {p q : Prop} {s : p → q → α} :
  (⨅ (h₁ : p) (h₂ : q), s h₁ h₂) = ⨅ (h : p ∧ q), s h.1 h.2 :=
by { symmetry, exact infi_and }

theorem supr_and {p q : Prop} {s : p ∧ q → α} : supr s = (⨆ h₁ h₂, s ⟨h₁, h₂⟩) :=
le_antisymm
  (supr_le $ assume ⟨i, h⟩, le_supr_of_le i $ le_supr (λj, s ⟨i, j⟩) _)
  (supr_le $ assume i, supr_le $ assume j, le_supr _ _)

/-- The symmetric case of `supr_and`, useful for rewriting into a supremum over a conjunction -/
lemma supr_and' {p q : Prop} {s : p → q → α} :
  (⨆ (h₁ : p) (h₂ : q), s h₁ h₂) = ⨆ (h : p ∧ q), s h.1 h.2 :=
by { symmetry, exact supr_and }

theorem infi_or {p q : Prop} {s : p ∨ q → α} :
  infi s = (⨅ h : p, s (or.inl h)) ⊓ (⨅ h : q, s (or.inr h)) :=
le_antisymm
  (le_inf
    (infi_le_infi2 $ assume j, ⟨_, le_refl _⟩)
    (infi_le_infi2 $ assume j, ⟨_, le_refl _⟩))
  (le_infi $ assume i, match i with
  | or.inl i := inf_le_left_of_le $ infi_le _ _
  | or.inr j := inf_le_right_of_le $ infi_le _ _
  end)

theorem supr_or {p q : Prop} {s : p ∨ q → α} :
  (⨆ x, s x) = (⨆ i, s (or.inl i)) ⊔ (⨆ j, s (or.inr j)) :=
le_antisymm
  (supr_le $ assume s, match s with
  | or.inl i := le_sup_left_of_le $ le_supr _ i
  | or.inr j := le_sup_right_of_le $ le_supr _ j
  end)
  (sup_le
    (supr_le_supr2 $ assume i, ⟨or.inl i, le_refl _⟩)
    (supr_le_supr2 $ assume j, ⟨or.inr j, le_refl _⟩))

lemma Sup_range {α : Type*} [has_Sup α] {f : ι → α} : Sup (range f) = supr f := rfl

lemma Inf_range {α : Type*} [has_Inf α] {f : ι → α} : Inf (range f) = infi f := rfl

lemma supr_range {g : β → α} {f : ι → β} : (⨆b∈range f, g b) = (⨆i, g (f i)) :=
le_antisymm
  (supr_le $ assume b, supr_le $ assume ⟨i, (h : f i = b)⟩, h ▸ le_supr _ i)
  (supr_le $ assume i, le_supr_of_le (f i) $ le_supr (λp, g (f i)) (mem_range_self _))

lemma infi_range {g : β → α} {f : ι → β} : (⨅b∈range f, g b) = (⨅i, g (f i)) :=
le_antisymm
  (le_infi $ assume i, infi_le_of_le (f i) $ infi_le (λp, g (f i)) (mem_range_self _))
  (le_infi $ assume b, le_infi $ assume ⟨i, (h : f i = b)⟩, h ▸ infi_le _ i)

theorem Inf_image {s : set β} {f : β → α} : Inf (f '' s) = (⨅ a ∈ s, f a) :=
calc Inf (set.image f s) = (⨅a, ⨅h : ∃b, b ∈ s ∧ f b = a, a) : Inf_eq_infi
                     ... = (⨅a, ⨅b, ⨅h : f b = a ∧ b ∈ s, a) : by simp [and_comm]
                     ... = (⨅a, ⨅b, ⨅h : a = f b, ⨅h : b ∈ s, a) : by simp [infi_and, eq_comm]
                     ... = (⨅b, ⨅a, ⨅h : a = f b, ⨅h : b ∈ s, a) : by rw [infi_comm]
                     ... = (⨅a∈s, f a) : congr_arg infi $ by funext x; rw [infi_infi_eq_left]

theorem Sup_image {s : set β} {f : β → α} : Sup (f '' s) = (⨆ a ∈ s, f a) :=
calc Sup (set.image f s) = (⨆a, ⨆h : ∃b, b ∈ s ∧ f b = a, a) : Sup_eq_supr
                     ... = (⨆a, ⨆b, ⨆h : f b = a ∧ b ∈ s, a) : by simp [and_comm]
                     ... = (⨆a, ⨆b, ⨆h : a = f b, ⨆h : b ∈ s, a) : by simp [supr_and, eq_comm]
                     ... = (⨆b, ⨆a, ⨆h : a = f b, ⨆h : b ∈ s, a) : by rw [supr_comm]
                     ... = (⨆a∈s, f a) : congr_arg supr $ by funext x; rw [supr_supr_eq_left]

/- supr and infi under set constructions -/

theorem infi_emptyset {f : β → α} : (⨅ x ∈ (∅ : set β), f x) = ⊤ :=
by simp

theorem supr_emptyset {f : β → α} : (⨆ x ∈ (∅ : set β), f x) = ⊥ :=
by simp

theorem infi_univ {f : β → α} : (⨅ x ∈ (univ : set β), f x) = (⨅ x, f x) :=
by simp

theorem supr_univ {f : β → α} : (⨆ x ∈ (univ : set β), f x) = (⨆ x, f x) :=
by simp

theorem infi_union {f : β → α} {s t : set β} : (⨅ x ∈ s ∪ t, f x) = (⨅x∈s, f x) ⊓ (⨅x∈t, f x) :=
calc (⨅ x ∈ s ∪ t, f x) = (⨅ x, (⨅h : x∈s, f x) ⊓ (⨅h : x∈t, f x)) : congr_arg infi $ funext $ assume x, infi_or
                    ... = (⨅x∈s, f x) ⊓ (⨅x∈t, f x) : infi_inf_eq

lemma infi_split (f : β → α) (p : β → Prop) :
  (⨅ i, f i) = (⨅ i (h : p i), f i) ⊓ (⨅ i (h : ¬ p i), f i) :=
by simpa [classical.em] using @infi_union _ _ _ f {i | p i} {i | ¬ p i}

lemma infi_split_single (f : β → α) (i₀ : β) :
  (⨅ i, f i) = f i₀ ⊓ (⨅ i (h : i ≠ i₀), f i) :=
by convert infi_split _ _; simp

theorem infi_le_infi_of_subset {f : β → α} {s t : set β} (h : s ⊆ t) :
  (⨅ x ∈ t, f x) ≤ (⨅ x ∈ s, f x) :=
by rw [(union_eq_self_of_subset_left h).symm, infi_union]; exact inf_le_left

theorem supr_union {f : β → α} {s t : set β} : (⨆ x ∈ s ∪ t, f x) = (⨆x∈s, f x) ⊔ (⨆x∈t, f x) :=
calc (⨆ x ∈ s ∪ t, f x) = (⨆ x, (⨆h : x∈s, f x) ⊔ (⨆h : x∈t, f x)) : congr_arg supr $ funext $ assume x, supr_or
                    ... = (⨆x∈s, f x) ⊔ (⨆x∈t, f x) : supr_sup_eq

lemma supr_split (f : β → α) (p : β → Prop) :
  (⨆ i, f i) = (⨆ i (h : p i), f i) ⊔ (⨆ i (h : ¬ p i), f i) :=
by simpa [classical.em] using @supr_union _ _ _ f {i | p i} {i | ¬ p i}

lemma supr_split_single (f : β → α) (i₀ : β) :
  (⨆ i, f i) = f i₀ ⊔ (⨆ i (h : i ≠ i₀), f i) :=
by convert supr_split _ _; simp

theorem supr_le_supr_of_subset {f : β → α} {s t : set β} (h : s ⊆ t) :
  (⨆ x ∈ s, f x) ≤ (⨆ x ∈ t, f x) :=
by rw [(union_eq_self_of_subset_left h).symm, supr_union]; exact le_sup_left

theorem infi_insert {f : β → α} {s : set β} {b : β} : (⨅ x ∈ insert b s, f x) = f b ⊓ (⨅x∈s, f x) :=
eq.trans infi_union $ congr_arg (λx:α, x ⊓ (⨅x∈s, f x)) infi_infi_eq_left

theorem supr_insert {f : β → α} {s : set β} {b : β} : (⨆ x ∈ insert b s, f x) = f b ⊔ (⨆x∈s, f x) :=
eq.trans supr_union $ congr_arg (λx:α, x ⊔ (⨆x∈s, f x)) supr_supr_eq_left

theorem infi_singleton {f : β → α} {b : β} : (⨅ x ∈ (singleton b : set β), f x) = f b :=
by simp

theorem infi_pair {f : β → α} {a b : β} : (⨅ x ∈ ({a, b} : set β), f x) = f a ⊓ f b :=
by rw [infi_insert, infi_singleton]

theorem supr_singleton {f : β → α} {b : β} : (⨆ x ∈ (singleton b : set β), f x) = f b :=
by simp

theorem supr_pair {f : β → α} {a b : β} : (⨆ x ∈ ({a, b} : set β), f x) = f a ⊔ f b :=
by rw [supr_insert, supr_singleton]

lemma infi_image {γ} {f : β → γ} {g : γ → α} {t : set β} :
  (⨅ c ∈ f '' t, g c) = (⨅ b ∈ t, g (f b)) :=
le_antisymm
  (le_infi $ assume b, le_infi $ assume hbt,
    infi_le_of_le (f b) $ infi_le (λ_, g (f b)) (mem_image_of_mem f hbt))
  (le_infi $ assume c, le_infi $ assume ⟨b, hbt, eq⟩,
    eq ▸ infi_le_of_le b $ infi_le (λ_, g (f b)) hbt)

lemma supr_image {γ} {f : β → γ} {g : γ → α} {t : set β} :
  (⨆ c ∈ f '' t, g c) = (⨆ b ∈ t, g (f b)) :=
le_antisymm
  (supr_le $ assume c, supr_le $ assume ⟨b, hbt, eq⟩,
    eq ▸ le_supr_of_le b $ le_supr (λ_, g (f b)) hbt)
  (supr_le $ assume b, supr_le $ assume hbt,
    le_supr_of_le (f b) $ le_supr (λ_, g (f b)) (mem_image_of_mem f hbt))

/- supr and infi under Type -/

theorem infi_of_empty' (h : ι → false) {s : ι → α} : infi s = ⊤ :=
top_unique (le_infi $ assume i, (h i).elim)

theorem supr_of_empty' (h : ι → false) {s : ι → α} : supr s = ⊥ :=
bot_unique (supr_le $ assume i, (h i).elim)

theorem infi_of_empty (h : ¬nonempty ι) {s : ι → α} : infi s = ⊤ :=
infi_of_empty' (λ i, h ⟨i⟩)

theorem supr_of_empty (h : ¬nonempty ι) {s : ι → α} : supr s = ⊥ :=
supr_of_empty' (λ i, h ⟨i⟩)

@[simp] theorem infi_empty {s : empty → α} : infi s = ⊤ :=
infi_of_empty nonempty_empty

@[simp] theorem supr_empty {s : empty → α} : supr s = ⊥ :=
supr_of_empty nonempty_empty

@[simp] theorem infi_unit {f : unit → α} : (⨅ x, f x) = f () :=
le_antisymm (infi_le _ _) (le_infi $ assume ⟨⟩, le_refl _)

@[simp] theorem supr_unit {f : unit → α} : (⨆ x, f x) = f () :=
le_antisymm (supr_le $ assume ⟨⟩, le_refl _) (le_supr _ _)

lemma supr_bool_eq {f : bool → α} : (⨆b:bool, f b) = f tt ⊔ f ff :=
le_antisymm
  (supr_le $ assume b, match b with tt := le_sup_left | ff := le_sup_right end)
  (sup_le (le_supr _ _) (le_supr _ _))

lemma infi_bool_eq {f : bool → α} : (⨅b:bool, f b) = f tt ⊓ f ff :=
le_antisymm
  (le_inf (infi_le _ _) (infi_le _ _))
  (le_infi $ assume b, match b with tt := inf_le_left | ff := inf_le_right end)

lemma is_glb_binfi {s : set β} {f : β → α} : is_glb (f '' s) (⨅ x ∈ s, f x) :=
by simpa only [range_comp, subtype.range_coe, infi_subtype'] using @is_glb_infi α s _ (f ∘ coe)

theorem supr_subtype {p : ι → Prop} {f : subtype p → α} : (⨆ x, f x) = (⨆ i (h:p i), f ⟨i, h⟩) :=
le_antisymm
  (supr_le $ assume ⟨i, h⟩, le_supr_of_le i $ le_supr (λh:p i, f ⟨i, h⟩) _)
  (supr_le $ assume i, supr_le $ assume : p i, le_supr _ _)

lemma supr_subtype' {p : ι → Prop} {f : ∀ i, p i → α} :
  (⨆ i (h : p i), f i h) = (⨆ x : subtype p, f x x.property) :=
(@supr_subtype _ _ _ p (λ x, f x.val x.property)).symm

lemma Sup_eq_supr' {s : set α} : Sup s = ⨆ x : s, (x : α) :=
by rw [Sup_eq_supr, supr_subtype']; refl

lemma is_lub_bsupr {s : set β} {f : β → α} : is_lub (f '' s) (⨆ x ∈ s, f x) :=
by simpa only [range_comp, subtype.range_coe, supr_subtype'] using @is_lub_supr α s _ (f ∘ coe)

theorem infi_sigma {p : β → Type*} {f : sigma p → α} : (⨅ x, f x) = (⨅ i (h:p i), f ⟨i, h⟩) :=
le_antisymm
  (le_infi $ assume i, le_infi $ assume : p i, infi_le _ _)
  (le_infi $ assume ⟨i, h⟩, infi_le_of_le i $ infi_le _ _)

theorem supr_sigma {p : β → Type*} {f : sigma p → α} : (⨆ x, f x) = (⨆ i (h:p i), f ⟨i, h⟩) :=
le_antisymm
  (supr_le $ assume ⟨i, h⟩, le_supr_of_le i $ le_supr (λh:p i, f ⟨i, h⟩) _)
  (supr_le $ assume i, supr_le $ assume : p i, le_supr _ _)

theorem infi_prod {γ : Type*} {f : β × γ → α} : (⨅ x, f x) = (⨅ i j, f (i, j)) :=
le_antisymm
  (le_infi $ assume i, le_infi $ assume j, infi_le _ _)
  (le_infi $ assume ⟨i, h⟩, infi_le_of_le i $ infi_le _ _)

theorem supr_prod {γ : Type*} {f : β × γ → α} : (⨆ x, f x) = (⨆ i j, f (i, j)) :=
le_antisymm
  (supr_le $ assume ⟨i, h⟩, le_supr_of_le i $ le_supr (λj, f ⟨i, j⟩) _)
  (supr_le $ assume i, supr_le $ assume j, le_supr _ _)

theorem infi_sum {γ : Type*} {f : β ⊕ γ → α} :
  (⨅ x, f x) = (⨅ i, f (sum.inl i)) ⊓ (⨅ j, f (sum.inr j)) :=
le_antisymm
  (le_inf
    (infi_le_infi2 $ assume i, ⟨_, le_refl _⟩)
    (infi_le_infi2 $ assume j, ⟨_, le_refl _⟩))
  (le_infi $ assume s, match s with
  | sum.inl i := inf_le_left_of_le $ infi_le _ _
  | sum.inr j := inf_le_right_of_le $ infi_le _ _
  end)

theorem supr_sum {γ : Type*} {f : β ⊕ γ → α} :
  (⨆ x, f x) = (⨆ i, f (sum.inl i)) ⊔ (⨆ j, f (sum.inr j)) :=
le_antisymm
  (supr_le $ assume s, match s with
  | sum.inl i := le_sup_left_of_le $ le_supr _ i
  | sum.inr j := le_sup_right_of_le $ le_supr _ j
  end)
  (sup_le
    (supr_le_supr2 $ assume i, ⟨sum.inl i, le_refl _⟩)
    (supr_le_supr2 $ assume j, ⟨sum.inr j, le_refl _⟩))

end

section complete_linear_order
variables [complete_linear_order α]

lemma supr_eq_top (f : ι → α) : supr f = ⊤ ↔ (∀b<⊤, ∃i, b < f i) :=
by simp only [← Sup_range, Sup_eq_top, set.exists_range_iff]

@[nolint ge_or_gt] -- see Note [nolint_ge]
lemma infi_eq_bot (f : ι → α) : infi f = ⊥ ↔ (∀b>⊥, ∃i, f i < b) :=
by simp only [← Inf_range, Inf_eq_bot, set.exists_range_iff]

end complete_linear_order

/- Instances -/

instance complete_lattice_Prop : complete_lattice Prop :=
{ Sup    := λs, ∃a∈s, a,
  le_Sup := assume s a h p, ⟨a, h, p⟩,
  Sup_le := assume s a h ⟨b, h', p⟩, h b h' p,
  Inf    := λs, ∀a:Prop, a∈s → a,
  Inf_le := assume s a h p, p a h,
  le_Inf := assume s a h p b hb, h b hb p,
  .. bounded_distrib_lattice_Prop }

lemma Inf_Prop_eq {s : set Prop} : Inf s = (∀p ∈ s, p) := rfl

lemma Sup_Prop_eq {s : set Prop} : Sup s = (∃p ∈ s, p) := rfl

lemma infi_Prop_eq {ι : Sort*} {p : ι → Prop} : (⨅i, p i) = (∀i, p i) :=
le_antisymm (assume h i, h _ ⟨i, rfl⟩ ) (assume h p ⟨i, eq⟩, eq ▸ h i)

lemma supr_Prop_eq {ι : Sort*} {p : ι → Prop} : (⨆i, p i) = (∃i, p i) :=
le_antisymm (λ ⟨q, ⟨i, (eq : p i = q)⟩, hq⟩, ⟨i, eq.symm ▸ hq⟩) (λ ⟨i, hi⟩, ⟨p i, ⟨i, rfl⟩, hi⟩)

instance pi.has_Sup {α : Type*} {β : α → Type*} [Π i, has_Sup (β i)] : has_Sup (Π i, β i) :=
⟨λ s i, ⨆ f : s, (f : Π i, β i) i⟩

instance pi.has_Inf {α : Type*} {β : α → Type*} [Π i, has_Inf (β i)] : has_Inf (Π i, β i) :=
⟨λ s i, ⨅ f : s, (f : Π i, β i) i⟩

instance pi.complete_lattice {α : Type*} {β : α → Type*} [∀ i, complete_lattice (β i)] :
  complete_lattice (Π i, β i) :=
{ Sup := Sup,
  Inf := Inf,
  le_Sup := λ s f hf i, le_supr (λ f : s, (f : Π i, β i) i) ⟨f, hf⟩,
  Inf_le := λ s f hf i, infi_le (λ f : s, (f : Π i, β i) i) ⟨f, hf⟩,
  Sup_le := λ s f hf i, supr_le $ λ g, hf g g.2 i,
  le_Inf := λ s f hf i, le_infi $ λ g, hf g g.2 i,
  .. pi.bounded_lattice }

lemma Inf_apply {α : Type*} {β : α → Type*} [Π i, has_Inf (β i)]
  {s : set (Πa, β a)} {a : α} :
  (Inf s) a = (⨅ f : s, (f : Πa, β a) a) :=
rfl

lemma infi_apply {α : Type*} {β : α → Type*} {ι : Sort*} [Π i, has_Inf (β i)]
  {f : ι → Πa, β a} {a : α} :
  (⨅i, f i) a = (⨅i, f i a) :=
by rw [infi, Inf_apply, infi, infi, ← image_eq_range (λ f : Π i, β i, f a) (range f), ← range_comp]

lemma Sup_apply {α : Type*} {β : α → Type*} [Π i, has_Sup (β i)] {s : set (Πa, β a)} {a : α} :
  (Sup s) a = (⨆f:s, (f : Πa, β a) a) :=
rfl

lemma supr_apply {α : Type*} {β : α → Type*} {ι : Sort*} [Π i, has_Sup (β i)] {f : ι → Πa, β a}
  {a : α} :
  (⨆i, f i) a = (⨆i, f i a) :=
@infi_apply α (λ i, order_dual (β i)) _ _ f a

section complete_lattice
variables [preorder α] [complete_lattice β]

theorem monotone_Sup_of_monotone {s : set (α → β)} (m_s : ∀f∈s, monotone f) : monotone (Sup s) :=
assume x y h, supr_le $ λ f, le_supr_of_le f $ m_s f f.2 h

theorem monotone_Inf_of_monotone {s : set (α → β)} (m_s : ∀f∈s, monotone f) : monotone (Inf s) :=
assume x y h, le_infi $ λ f, infi_le_of_le f $ m_s f f.2 h

end complete_lattice

namespace prod
variables (α β)

instance [has_Inf α] [has_Inf β] : has_Inf (α × β) :=
⟨λs, (Inf (prod.fst '' s), Inf (prod.snd '' s))⟩

instance [has_Sup α] [has_Sup β] : has_Sup (α × β) :=
⟨λs, (Sup (prod.fst '' s), Sup (prod.snd '' s))⟩

instance [complete_lattice α] [complete_lattice β] : complete_lattice (α × β) :=
{ le_Sup := assume s p hab, ⟨le_Sup $ mem_image_of_mem _ hab, le_Sup $ mem_image_of_mem _ hab⟩,
  Sup_le := assume s p h,
    ⟨ Sup_le $ ball_image_of_ball $ assume p hp, (h p hp).1,
      Sup_le $ ball_image_of_ball $ assume p hp, (h p hp).2⟩,
  Inf_le := assume s p hab, ⟨Inf_le $ mem_image_of_mem _ hab, Inf_le $ mem_image_of_mem _ hab⟩,
  le_Inf := assume s p h,
    ⟨ le_Inf $ ball_image_of_ball $ assume p hp, (h p hp).1,
      le_Inf $ ball_image_of_ball $ assume p hp, (h p hp).2⟩,
  .. prod.bounded_lattice α β,
  .. prod.has_Sup α β,
  .. prod.has_Inf α β }

end prod<|MERGE_RESOLUTION|>--- conflicted
+++ resolved
@@ -593,13 +593,7 @@
 -/
 
 lemma infi_inf [h : nonempty ι] {f : ι → α} {a : α} : (⨅x, f x) ⊓ a = (⨅ x, f x ⊓ a) :=
-<<<<<<< HEAD
-le_antisymm
-  (le_infi $ assume i, le_inf (inf_le_left_of_le $ infi_le _ _) inf_le_right)
-  (le_inf (infi_le_infi $ assume i, inf_le_left) (infi_le_of_le (classical.choice h) inf_le_right))
-=======
 by rw [infi_inf_eq, infi_const]
->>>>>>> 26787b5c
 
 lemma inf_infi [nonempty ι] {f : ι → α} {a : α} : a ⊓ (⨅x, f x) = (⨅ x, a ⊓ f x) :=
 by rw [inf_comm, infi_inf]; simp [inf_comm]
